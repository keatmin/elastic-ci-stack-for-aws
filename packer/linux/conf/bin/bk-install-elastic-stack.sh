#!/bin/bash
set -euxo pipefail

## Installs the Buildkite Agent, run from the CloudFormation template

# Write to system console and to our log file
# See https://alestic.com/2010/12/ec2-user-data-output/
exec > >(tee -a /var/log/elastic-stack.log | logger -t user-data -s 2>/dev/console) 2>&1

on_error() {
  local exitCode="$?"
  local errorLine="$1"

  if [[ $exitCode != 0 ]]; then
    aws autoscaling set-instance-health --instance-id "$INSTANCE_ID" --health-status Unhealthy || true
  fi

  cfn-signal \
    --region "$AWS_REGION" \
    --stack "$BUILDKITE_STACK_NAME" \
    --reason "Error on line $errorLine: $(tail -n 1 /var/log/elastic-stack.log)" \
    --resource "AgentAutoScaleGroup" \
    --exit-code "$exitCode"
}

trap 'on_error $LINENO' ERR

<<<<<<< HEAD
case $(uname -m) in
  x86_64)    ARCH=amd64;;
  aarch64)   ARCH=arm64;;
  *)         ARCH=unknown;;
esac

# even though the token is only vaild for 60s, let's not leak it into the logs
set +x
token=$(curl -X PUT -H "X-aws-ec2-metadata-token-ttl-seconds: 60" --fail --silent --show-error --location "http://169.254.169.254/latest/api/token")
INSTANCE_ID=$(curl -H "X-aws-ec2-metadata-token: $token" --fail --silent --show-error --location "http://169.254.169.254/latest/meta-data/instance-id")
set -x
=======
# This script is run on every boot so that we can gracefully recover from hard failures (eg. kernel panics) during
# any previous attempts. If a previous run is detected as started but not complete then we will fail this run and mark
# the instance as unhealthy.
STATUS_FILE=/var/log/elastic-stack-bootstrap-status

check_status() {
  if [[ -f ${STATUS_FILE} ]] ; then
    if [[ "$(< ${STATUS_FILE})" == "Completed" ]] ; then
      echo "Bootstrap already completed successfully"
      exit 0
    else
      echo "Bootstrap previously failed, will not continue from unknown state"
      return 1
    fi
  fi

  echo "Started" > ${STATUS_FILE}
}

check_status

INSTANCE_ID=$(/opt/aws/bin/ec2-metadata --instance-id | cut -d " " -f 2)
>>>>>>> 723b7c2d
DOCKER_VERSION=$(docker --version | cut -f3 -d' ' | sed 's/,//')

PLUGINS_ENABLED=()
[[ $SECRETS_PLUGIN_ENABLED == "true" ]] && PLUGINS_ENABLED+=("secrets")
[[ $ECR_PLUGIN_ENABLED == "true" ]] && PLUGINS_ENABLED+=("ecr")
[[ $DOCKER_LOGIN_PLUGIN_ENABLED == "true" ]] && PLUGINS_ENABLED+=("docker-login")

# cfn-env is sourced by the environment hook in builds

# We will create it in two steps so that we don't need to go crazy with quoting and escaping. The
# first sets up a helper function, the second populates the default values for some environment
# variables.

# Step 1: Helper function.  Note that we clobber the target file and DO NOT apply variable
# substitution, this is controlled by the double-quoted "EOF".
cat <<-"EOF" > /var/lib/buildkite-agent/cfn-env
	# The Buildkite agent sets a number of variables such as AWS_DEFAULT_REGION to fixed values which
	# are determined at AMI-build-time.  However, sometimes a user might want to override such variables
	# using an env: block in their pipeline.yml.  This little helper is sets the environment variables
	# buildkite-agent and plugins expect, except if a user want to override them, for example to do a
	# deployment to a region other than where the Buildkite agent lives.
	function set_unless_present() {
	    local target=$1
	    local value=$2

	    if [[ -v "${target}" ]]; then
	        echo "^^^ +++"
	        echo "⚠️ ${target} already set, NOT overriding! (current value \"${!target}\" set by Buildkite step env configuration, or inherited from the buildkite-agent process environment)"
	    else
	        echo "export ${target}=\"${value}\""
	        declare -gx "${target}=${value}"
	    fi
	}

	function set_always() {
	    local target=$1
	    local value=$2

	    echo "export ${target}=\"${value}\""
	    declare -gx "${target}=${value}"
	}
EOF

# Step 2: Populate the default variable values.  This time, we append to the file, and allow
# variable substitution.
cat <<EOF >> /var/lib/buildkite-agent/cfn-env

set_always         "BUILDKITE_AGENTS_PER_INSTANCE" "$BUILDKITE_AGENTS_PER_INSTANCE"
set_always         "BUILDKITE_ECR_POLICY" "${BUILDKITE_ECR_POLICY:-none}"
set_always         "BUILDKITE_SECRETS_BUCKET" "$BUILDKITE_SECRETS_BUCKET"
set_always         "BUILDKITE_SECRETS_BUCKET_REGION" "$BUILDKITE_SECRETS_BUCKET_REGION"
set_always         "BUILDKITE_STACK_NAME" "$BUILDKITE_STACK_NAME"
set_always         "BUILDKITE_STACK_VERSION" "$BUILDKITE_STACK_VERSION"
set_always         "BUILDKITE_DOCKER_EXPERIMENTAL" "$DOCKER_EXPERIMENTAL"
set_always         "DOCKER_VERSION" "$DOCKER_VERSION"
set_always         "PLUGINS_ENABLED" "${PLUGINS_ENABLED[*]-}"
set_unless_present "AWS_DEFAULT_REGION" "$AWS_REGION"
set_unless_present "AWS_REGION" "$AWS_REGION"
EOF

if [[ "${BUILDKITE_AGENT_RELEASE}" == "edge" ]]; then
  echo "Downloading buildkite-agent edge..."
  curl -Lsf -o /usr/bin/buildkite-agent-edge \
    "https://download.buildkite.com/agent/experimental/latest/buildkite-agent-linux-${ARCH}"
  chmod +x /usr/bin/buildkite-agent-edge
  buildkite-agent-edge --version
fi

if [[ "${BUILDKITE_ADDITIONAL_SUDO_PERMISSIONS}" != "" ]]; then
  echo "buildkite-agent ALL=NOPASSWD: ${BUILDKITE_ADDITIONAL_SUDO_PERMISSIONS}" > /etc/sudoers.d/buildkite-agent-additional
  chmod 440 /etc/sudoers.d/buildkite-agent-additional
fi

# Choose the right agent binary
ln -sf "/usr/bin/buildkite-agent-${BUILDKITE_AGENT_RELEASE}" /usr/bin/buildkite-agent

agent_metadata=(
  "queue=${BUILDKITE_QUEUE}"
  "docker=${DOCKER_VERSION}"
  "stack=${BUILDKITE_STACK_NAME}"
  "buildkite-aws-stack=${BUILDKITE_STACK_VERSION}"
)

# Split on commas
if [[ -n "${BUILDKITE_AGENT_TAGS:-}" ]]; then
  IFS=',' read -r -a extra_agent_metadata <<< "${BUILDKITE_AGENT_TAGS:-}"
  agent_metadata=("${agent_metadata[@]}" "${extra_agent_metadata[@]}")
fi

# Enable git-mirrors
BUILDKITE_AGENT_GIT_MIRRORS_PATH=""
if [[ "${BUILDKITE_AGENT_ENABLE_GIT_MIRRORS:-false}" == "true" ]]; then
  BUILDKITE_AGENT_GIT_MIRRORS_PATH="/var/lib/buildkite-agent/git-mirrors"
  mkdir -p "${BUILDKITE_AGENT_GIT_MIRRORS_PATH}"

  if [[ "${BUILDKITE_ENABLE_INSTANCE_STORAGE:-false}" == "true" ]]; then
    EPHEMERAL_GIT_MIRRORS_PATH="/mnt/ephemeral/git-mirrors"
    mkdir -p "${EPHEMERAL_GIT_MIRRORS_PATH}"

    mount -o bind "${EPHEMERAL_GIT_MIRRORS_PATH}" "${BUILDKITE_AGENT_GIT_MIRRORS_PATH}"
    echo "${EPHEMERAL_GIT_MIRRORS_PATH} ${BUILDKITE_AGENT_GIT_MIRRORS_PATH} none defaults,bind 0 0" >>/etc/fstab
  fi

  chown buildkite-agent: "${BUILDKITE_AGENT_GIT_MIRRORS_PATH}"
fi

BUILDKITE_AGENT_BUILD_PATH="/var/lib/buildkite-agent/builds"
mkdir -p "${BUILDKITE_AGENT_BUILD_PATH}"
if [ "${BUILDKITE_ENABLE_INSTANCE_STORAGE:-false}" == "true" ]; then
  EPHEMERAL_BUILD_PATH="/mnt/ephemeral/builds"
  mkdir -p "${EPHEMERAL_BUILD_PATH}"
  mount -o bind "${EPHEMERAL_BUILD_PATH}" "${BUILDKITE_AGENT_BUILD_PATH}"
  echo "${EPHEMERAL_BUILD_PATH} ${BUILDKITE_AGENT_BUILD_PATH} none defaults,bind 0 0" >>/etc/fstab
fi
chown buildkite-agent: "${BUILDKITE_AGENT_BUILD_PATH}"

# Either you can have timestamp-lines xor ansi-timestamps.
# There's no technical reason you can't have both, its a pragmatic decision to
# simplify the avaliable parameters on the stack
if [[ "$BUILDKITE_AGENT_TIMESTAMP_LINES" == "true" ]]; then
  BUILDKITE_AGENT_NO_ANSI_TIMESTAMPS="true"
else
  BUILDKITE_AGENT_NO_ANSI_TIMESTAMPS="false"
fi

set +x # Don't leak the agent token into logs
echo "Setting \$BUILDKITE_AGENT_TOKEN to the value stored in the SSM Parameter $BUILDKITE_AGENT_TOKEN_PATH"
BUILDKITE_AGENT_TOKEN="$(aws ssm get-parameter --name "${BUILDKITE_AGENT_TOKEN_PATH}" --with-decryption --query Parameter.Value --output text)"
set -x

cat <<EOF > /etc/buildkite-agent/buildkite-agent.cfg
name="${BUILDKITE_STACK_NAME}-${INSTANCE_ID}-%spawn"
token="${BUILDKITE_AGENT_TOKEN}"
tags=$(IFS=, ; echo "${agent_metadata[*]}")
tags-from-ec2-meta-data=true
no-ansi-timestamps=${BUILDKITE_AGENT_NO_ANSI_TIMESTAMPS}
timestamp-lines=${BUILDKITE_AGENT_TIMESTAMP_LINES}
hooks-path=/etc/buildkite-agent/hooks
build-path=${BUILDKITE_AGENT_BUILD_PATH}
plugins-path=/var/lib/buildkite-agent/plugins
git-mirrors-path="${BUILDKITE_AGENT_GIT_MIRRORS_PATH}"
experiment="${BUILDKITE_AGENT_EXPERIMENTS}"
priority=%n
spawn=${BUILDKITE_AGENTS_PER_INSTANCE}
no-color=true
disconnect-after-idle-timeout=${BUILDKITE_SCALE_IN_IDLE_PERIOD}
disconnect-after-job=${BUILDKITE_TERMINATE_INSTANCE_AFTER_JOB}
tracing-backend=${BUILDKITE_AGENT_TRACING_BACKEND}
cancel-grace-period=60
EOF

if [[ "${BUILDKITE_ENV_FILE_URL}" != "" ]]; then
  /usr/local/bin/bk-fetch.sh "${BUILDKITE_ENV_FILE_URL}" /var/lib/buildkite-agent/env
fi

chown buildkite-agent: /etc/buildkite-agent/buildkite-agent.cfg

if [[ -n "${BUILDKITE_AUTHORIZED_USERS_URL}" ]]; then
  cat <<-EOF > /usr/local/bin/refresh_authorized_keys
		/usr/local/bin/bk-fetch.sh "${BUILDKITE_AUTHORIZED_USERS_URL}" /tmp/authorized_keys
		mv /tmp/authorized_keys /home/ec2-user/.ssh/authorized_keys
		chmod 600 /home/ec2-user/.ssh/authorized_keys
		chown ec2-user: /home/ec2-user/.ssh/authorized_keys
	EOF
  chmod +x /usr/local/bin/refresh_authorized_keys
  /usr/local/bin/refresh_authorized_keys
  systemctl enable refresh_authorized_keys.timer
fi

# Finish git lfs install
su buildkite-agent -l -c 'git lfs install'

if [[ -n "${BUILDKITE_ELASTIC_BOOTSTRAP_SCRIPT}" ]]; then
  /usr/local/bin/bk-fetch.sh "${BUILDKITE_ELASTIC_BOOTSTRAP_SCRIPT}" /tmp/elastic_bootstrap
  bash < /tmp/elastic_bootstrap
  rm /tmp/elastic_bootstrap
fi

cat <<EOF > /etc/lifecycled
AWS_REGION=${AWS_REGION}
LIFECYCLED_HANDLER=/usr/local/bin/stop-agent-gracefully
LIFECYCLED_CLOUDWATCH_GROUP=/buildkite/lifecycled
EOF

systemctl enable --now lifecycled.service

# wait for docker to start
next_wait_time=0
until docker ps || [ $next_wait_time -eq 5 ]; do
  sleep $(( next_wait_time++ ))
done

<<<<<<< HEAD
if ! docker ps; then
  echo "Failed to contact docker"
  exit 1
fi
=======
check_docker() {
  if ! docker ps ; then
    echo "Failed to contact docker"
    return 1
  fi
}
check_docker
>>>>>>> 723b7c2d

# start buildkite-agent
systemctl enable --now buildkite-agent

# let the stack know that this host has been initialized successfully
<<<<<<< HEAD
cfn-signal \
  --region "$AWS_REGION" \
  --stack "$BUILDKITE_STACK_NAME" \
  --resource "AgentAutoScaleGroup" \
  --exit-code 0 || (
    # This will fail if the stack has already completed, for instance if there is a min size
    # of 1 and this is the 2nd instance. This is ok, so we just ignore the erro
    echo "Signal failed"
  )
=======
/opt/aws/bin/cfn-signal \
	--region "$AWS_REGION" \
	--stack "$BUILDKITE_STACK_NAME" \
	--resource "AgentAutoScaleGroup" \
	--exit-code 0 || (
		# This will fail if the stack has already completed, for instance if there is a min size
		# of 1 and this is the 2nd instance. This is ok, so we just ignore the erro
		echo "Signal failed"
	)

# Record bootstrap as complete (this should be the last step in this file)
echo "Completed" > ${STATUS_FILE}
>>>>>>> 723b7c2d
<|MERGE_RESOLUTION|>--- conflicted
+++ resolved
@@ -25,19 +25,6 @@
 
 trap 'on_error $LINENO' ERR
 
-<<<<<<< HEAD
-case $(uname -m) in
-  x86_64)    ARCH=amd64;;
-  aarch64)   ARCH=arm64;;
-  *)         ARCH=unknown;;
-esac
-
-# even though the token is only vaild for 60s, let's not leak it into the logs
-set +x
-token=$(curl -X PUT -H "X-aws-ec2-metadata-token-ttl-seconds: 60" --fail --silent --show-error --location "http://169.254.169.254/latest/api/token")
-INSTANCE_ID=$(curl -H "X-aws-ec2-metadata-token: $token" --fail --silent --show-error --location "http://169.254.169.254/latest/meta-data/instance-id")
-set -x
-=======
 # This script is run on every boot so that we can gracefully recover from hard failures (eg. kernel panics) during
 # any previous attempts. If a previous run is detected as started but not complete then we will fail this run and mark
 # the instance as unhealthy.
@@ -59,8 +46,18 @@
 
 check_status
 
-INSTANCE_ID=$(/opt/aws/bin/ec2-metadata --instance-id | cut -d " " -f 2)
->>>>>>> 723b7c2d
+case $(uname -m) in
+  x86_64)    ARCH=amd64;;
+  aarch64)   ARCH=arm64;;
+  *)         ARCH=unknown;;
+esac
+
+# even though the token is only vaild for 60s, let's not leak it into the logs
+set +x
+token=$(curl -X PUT -H "X-aws-ec2-metadata-token-ttl-seconds: 60" --fail --silent --show-error --location "http://169.254.169.254/latest/api/token")
+INSTANCE_ID=$(curl -H "X-aws-ec2-metadata-token: $token" --fail --silent --show-error --location "http://169.254.169.254/latest/meta-data/instance-id")
+set -x
+
 DOCKER_VERSION=$(docker --version | cut -f3 -d' ' | sed 's/,//')
 
 PLUGINS_ENABLED=()
@@ -253,26 +250,19 @@
   sleep $(( next_wait_time++ ))
 done
 
-<<<<<<< HEAD
-if ! docker ps; then
-  echo "Failed to contact docker"
-  exit 1
-fi
-=======
 check_docker() {
   if ! docker ps ; then
     echo "Failed to contact docker"
     return 1
   fi
 }
+
 check_docker
->>>>>>> 723b7c2d
 
 # start buildkite-agent
 systemctl enable --now buildkite-agent
 
 # let the stack know that this host has been initialized successfully
-<<<<<<< HEAD
 cfn-signal \
   --region "$AWS_REGION" \
   --stack "$BUILDKITE_STACK_NAME" \
@@ -282,17 +272,6 @@
     # of 1 and this is the 2nd instance. This is ok, so we just ignore the erro
     echo "Signal failed"
   )
-=======
-/opt/aws/bin/cfn-signal \
-	--region "$AWS_REGION" \
-	--stack "$BUILDKITE_STACK_NAME" \
-	--resource "AgentAutoScaleGroup" \
-	--exit-code 0 || (
-		# This will fail if the stack has already completed, for instance if there is a min size
-		# of 1 and this is the 2nd instance. This is ok, so we just ignore the erro
-		echo "Signal failed"
-	)
 
 # Record bootstrap as complete (this should be the last step in this file)
-echo "Completed" > ${STATUS_FILE}
->>>>>>> 723b7c2d
+echo "Completed" > ${STATUS_FILE}