#!/usr/bin/env bash
set -euo pipefail

<<<<<<< HEAD
case $(uname -m) in
  x86_64)    ARCH=amd64;;
  aarch64)   ARCH=arm64;;
  *)         ARCH=unknown;;
=======
AGENT_VERSION=3.50.3

MACHINE="$(uname -m)"

case "${MACHINE}" in
	x86_64)    ARCH=amd64;;
	aarch64)   ARCH=arm64;;
	*)         ARCH=unknown;;
>>>>>>> 723b7c2d
esac

echo "Creating buildkite-agent user and group..."
sudo useradd --base-dir /var/lib --uid 2000 buildkite-agent
sudo usermod -a -G docker buildkite-agent

AGENT_VERSION=3.50.2
echo "Downloading buildkite-agent v${AGENT_VERSION} stable..."
sudo curl -Lsf -o /usr/bin/buildkite-agent-stable \
  "https://download.buildkite.com/agent/stable/${AGENT_VERSION}/buildkite-agent-linux-${ARCH}"
sudo chmod +x /usr/bin/buildkite-agent-stable
buildkite-agent-stable --version

echo "Downloading buildkite-agent beta..."
sudo curl -Lsf -o /usr/bin/buildkite-agent-beta \
  "https://download.buildkite.com/agent/unstable/latest/buildkite-agent-linux-${ARCH}"
sudo chmod +x /usr/bin/buildkite-agent-beta
buildkite-agent-beta --version

echo "Adding scripts..."
sudo cp /tmp/conf/buildkite-agent/scripts/* /usr/bin

echo "Adding sudoers config..."
sudo cp /tmp/conf/buildkite-agent/sudoers.conf /etc/sudoers.d/buildkite-agent
sudo chmod 440 /etc/sudoers.d/buildkite-agent

echo "Creating hooks dir..."
sudo mkdir -p /etc/buildkite-agent/hooks
sudo chown -R buildkite-agent: /etc/buildkite-agent/hooks

echo "Copying custom hooks..."
sudo cp -a /tmp/conf/buildkite-agent/hooks/* /etc/buildkite-agent/hooks
sudo chmod +x /etc/buildkite-agent/hooks/*
sudo chown -R buildkite-agent: /etc/buildkite-agent/hooks

echo "Creating builds dir..."
sudo mkdir -p /var/lib/buildkite-agent/builds
sudo chown -R buildkite-agent: /var/lib/buildkite-agent/builds

echo "Creating git-mirrors dir..."
sudo mkdir -p /var/lib/buildkite-agent/git-mirrors
sudo chown -R buildkite-agent: /var/lib/buildkite-agent/git-mirrors

echo "Creating plugins dir..."
sudo mkdir -p /var/lib/buildkite-agent/plugins
sudo chown -R buildkite-agent: /var/lib/buildkite-agent/plugins

echo "Adding systemd service template..."
sudo cp /tmp/conf/buildkite-agent/systemd/buildkite-agent.service /etc/systemd/system/buildkite-agent.service

echo "Adding cloud-init failure safety check..."
sudo mkdir -p /etc/systemd/system/cloud-final.service.d/
sudo cp /tmp/conf/buildkite-agent/systemd/cloud-final.service.d/10-power-off-on-failure.conf /etc/systemd/system/cloud-final.service.d/10-power-off-on-failure.conf

echo "Adding termination scripts..."
sudo cp /tmp/conf/buildkite-agent/scripts/stop-agent-gracefully /usr/local/bin/stop-agent-gracefully
sudo cp /tmp/conf/buildkite-agent/scripts/terminate-instance /usr/local/bin/terminate-instance

echo "Copying built-in plugins..."
sudo mkdir -p /usr/local/buildkite-aws-stack/plugins
sudo cp -a /tmp/plugins/* /usr/local/buildkite-aws-stack/plugins/
sudo chown -R buildkite-agent: /usr/local/buildkite-aws-stack<|MERGE_RESOLUTION|>--- conflicted
+++ resolved
@@ -1,28 +1,17 @@
 #!/usr/bin/env bash
 set -euo pipefail
 
-<<<<<<< HEAD
 case $(uname -m) in
   x86_64)    ARCH=amd64;;
   aarch64)   ARCH=arm64;;
   *)         ARCH=unknown;;
-=======
-AGENT_VERSION=3.50.3
-
-MACHINE="$(uname -m)"
-
-case "${MACHINE}" in
-	x86_64)    ARCH=amd64;;
-	aarch64)   ARCH=arm64;;
-	*)         ARCH=unknown;;
->>>>>>> 723b7c2d
 esac
 
 echo "Creating buildkite-agent user and group..."
 sudo useradd --base-dir /var/lib --uid 2000 buildkite-agent
 sudo usermod -a -G docker buildkite-agent
 
-AGENT_VERSION=3.50.2
+AGENT_VERSION=3.50.3
 echo "Downloading buildkite-agent v${AGENT_VERSION} stable..."
 sudo curl -Lsf -o /usr/bin/buildkite-agent-stable \
   "https://download.buildkite.com/agent/stable/${AGENT_VERSION}/buildkite-agent-linux-${ARCH}"
