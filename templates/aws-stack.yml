---
AWSTemplateFormatVersion: "2010-09-09"
Description: "Buildkite stack %v"

# The Buildkite Elastic CI Stack for AWS gives you a private,
# autoscaling Buildkite Agent cluster. Use it to parallelize
# large test suites across thousands of nodes, run tests and
# deployments for Linux or Windows based services and apps,
# or run AWS ops tasks.
#
# To gain a better understanding of how Elastic CI Stack works
# and how to use it most effectively and securely, check out
# the following resources:
#
# * Elastic CI Stack for AWS Overview: https://buildkite.com/docs/agent/v3/elastic_ci_aws
# * Elastic CI Stack for AWS Tutorial: https://buildkite.com/docs/tutorials/elastic-ci-stack-aws
# * Running Buildkite Agent on AWS: https://buildkite.com/docs/agent/v3/aws
# * GitHub Repo for Elastic CI Stack: https://github.com/buildkite/elastic-ci-stack-for-aws
# * Template Parameters for Elastic CI Stack for AWS: https://buildkite.com/docs/agent/v3/elastic-ci-aws/parameters
# * Using AWS Secrets Manager: https://buildkite.com/docs/agent/v3/aws/secrets-manager
# * VPC Design: https://buildkite.com/docs/agent/v3/aws/vpc
# * CloudFormation Service Role: https://buildkite.com/docs/agent/v3/elastic-ci-aws/cloudformation-service-role

Transform: AWS::Serverless-2016-10-31

Metadata:
  AWS::CloudFormation::Interface:
    ParameterGroups:
      - Label:
          default: Buildkite Configuration
        Parameters:
        - BuildkiteAgentTokenParameterStorePath
        - BuildkiteAgentTokenParameterStoreKMSKey
        - BuildkiteAgentToken
        - BuildkiteQueue

      - Label:
          default: Advanced Buildkite Configuration
        Parameters:
        - BuildkiteAgentRelease
        - BuildkiteAgentTags
        - BuildkiteAgentTimestampLines
        - BuildkiteAgentExperiments
        - BuildkiteAgentEnableGitMirrors
        - BuildkiteAgentTracingBackend
        - BuildkiteTerminateInstanceAfterJob
        - BuildkiteAdditionalSudoPermissions
        - BuildkiteWindowsAdministrator
        - BuildkiteAgentScalerServerlessARN
        - BuildkiteAgentScalerVersion

      - Label:
          default: Network Configuration
        Parameters:
        - VpcId
        - Subnets
        - AvailabilityZones
        - SecurityGroupIds
        - AssociatePublicIpAddress

      - Label:
          default: Instance Configuration
        Parameters:
        - ImageId
        - ImageIdParameter
        - InstanceOperatingSystem
        - InstanceType
        - EnableInstanceStorage
        - AgentsPerInstance
        - KeyName
        - SpotPrice
        - SecretsBucket
        - SecretsBucketRegion
        - SecretsBucketEncryption
        - ArtifactsBucket
        - AuthorizedUsersUrl
        - BootstrapScriptUrl
        - AgentEnvFileUrl
        - RootVolumeSize
        - RootVolumeName
        - RootVolumeType
        - RootVolumeEncrypted
        - ManagedPolicyARN
        - InstanceRoleName
        - InstanceRolePermissionsBoundaryARN
        - IMDSv2Tokens
        - EnableDetailedMonitoring
        - InstanceName

      - Label:
          default: Auto-scaling Configuration
        Parameters:
        - MinSize
        - MaxSize
        - OnDemandPercentage
        - ScaleOutFactor
        - ScaleInIdlePeriod
        - ScaleOutForWaitingJobs
        - InstanceCreationTimeout

      - Label:
          default: Cost Allocation Configuration
        Parameters:
        - EnableCostAllocationTags
        - CostAllocationTagName
        - CostAllocationTagValue

      - Label:
          default: Docker Daemon Configuration
        Parameters:
        - EnableDockerUserNamespaceRemap
        - EnableDockerExperimental

      - Label:
          default: Docker Registry Configuration
        Parameters:
        - ECRAccessPolicy

      - Label:
          default: Plugin Configuration
        Parameters:
        - EnableSecretsPlugin
        - EnableECRPlugin
        - EnableDockerLoginPlugin

Parameters:
  KeyName:
    Description: Optional - SSH keypair used to access the buildkite instances via ec2_user, setting this will enable SSH ingress
    Type: String
    Default: ""

  BuildkiteAgentRelease:
    Type: String
    AllowedValues:
      - stable
      - beta
      - edge
    Default: "stable"

  BuildkiteAgentToken:
    Description: Buildkite agent registration token. Or, preload it into SSM Parameter Store and use BuildkiteAgentTokenParameterStorePath for secure environments.
    Type: String
    NoEcho: true
    Default: ""

  BuildkiteAgentTokenParameterStorePath:
    Description: Existing SSM Parameter Store path to the Buildkite agent registration token (takes precedence over BuildkiteAgentToken). Expects a leading slash ('/').
    Type: String
    Default: ""
    AllowedPattern: "^$|^/[a-zA-Z0-9_.\\-/]+$"
    ConstraintDescription: "Expects a leading forward slash"

  BuildkiteAgentTokenParameterStoreKMSKey:
    Description: AWS KMS key ID used to encrypt the SSM parameter (if encrypted)
    Type: String
    Default: ""

  BuildkiteAgentTags:
    Description: Additional tags separated by commas to provide to the agent. E.g os=linux,llamas=always
    Type: String
    Default: ""

  BuildkiteAgentTimestampLines:
    Description: Set to true to prepend timestamps to every line of output
    Type: String
    AllowedValues:
      - "true"
      - "false"
    Default: "false"

  BuildkiteAgentExperiments:
    Description: Agent experiments to enable, comma delimited. See https://github.com/buildkite/agent/blob/master/EXPERIMENTS.md.
    Type: String
    Default: ""

  BuildkiteAgentScalerServerlessARN:
    Description: ARN of the Serverless Application Repository that hosts the version of buildkite-agent-scaler to run. This needs to be public or shared with your AWS account. See https://aws.amazon.com/serverless/serverlessrepo/.
    Type: String
    Default: arn:aws:serverlessrepo:us-east-1:172840064832:applications/buildkite-agent-scaler

  BuildkiteAgentScalerVersion:
    Description: Version of the buildkite-agent-scaler to use
    Type: String
    Default: "1.4.0"

  BuildkiteAgentTracingBackend:
    Description: The tracing backend to use for CI tracing. See https://buildkite.com/docs/agent/v3/tracing
    Type: String
    AllowedValues:
      - ""
      - "datadog"
      - "opentelemetry"
    Default: ""

  BuildkiteTerminateInstanceAfterJob:
    Description: Set to "true" to terminate the instance after a job has completed.
    Type: String
    AllowedValues:
      - "true"
      - "false"
    Default: "false"

  BuildkiteAdditionalSudoPermissions:
    Description: Optional - Comma separated list of commands to allow the buildkite-agent user to run using sudo. Note that the commands should be fully qualified paths to executables.
    Type: String
    Default: ""

  BuildkiteWindowsAdministrator:
    Description: Set to "true" to add the local "buildkite-agent" user account to the local Windows Administrator group.
    Type: String
    AllowedValues:
      - "true"
      - "false"
    Default: "true"

  BuildkiteQueue:
    Description: Queue name that agents will use, targeted in pipeline steps using "queue={value}"
    Type: String
    Default: default
    MinLength: 1

  AgentsPerInstance:
    Description: Number of Buildkite agents to run on each instance
    Type: Number
    Default: 1
    MinValue: 1

  SecretsBucket:
    Description: Optional - Name of an existing S3 bucket containing pipeline secrets (Created if left blank)
    Type: String
    Default: ""

  SecretsBucketRegion:
    Description: Optional - Region for the SecretsBucket. If blank the bucket's region is dynamically discovered.
    Type: String
    Default: ""

  SecretsBucketEncryption:
    Description: Indicates whether the SecretsBucket should enforce encryption at rest and in transit
    Type: String
    AllowedValues:
      - "true"
      - "false"
    Default: "false"

  ArtifactsBucket:
    Description: Optional - Name of an existing S3 bucket for build artifact storage
    Type: String
    Default: ""

  BootstrapScriptUrl:
    Description: Optional - HTTPS or S3 URL for a script to run on each instance during boot
    Type: String
    Default: ""

  AgentEnvFileUrl:
    Description: Optional - HTTPS or S3 URL for a list of environment variables to propagate into the agent's execution environment. Note that these environment variables **will not** be passed into builds running on the agent, only to the agent process itself.
    Type: String
    Default: ""

  AuthorizedUsersUrl:
    Description: Optional - HTTPS or S3 URL to periodically download ssh authorized_keys from, setting this will enable SSH ingress. authorized_keys are applied to ec2_user
    Type: String
    Default: ""

  VpcId:
    Type: String
    Description: Optional - Id of an existing VPC to launch instances into. Leave blank to have a new VPC created
    Default: ""

  Subnets:
    Type: CommaDelimitedList
    Description: Optional - Comma separated list of two existing VPC subnet ids where EC2 instances will run. Required if setting VpcId.
    Default: ""

  AvailabilityZones:
    Type: CommaDelimitedList
    Description: Optional - Comma separated list of AZs that subnets are created in (if Subnets parameter is not specified)
    Default: ""

  InstanceType:
    Description: Instance type. Comma-separated list with 1-4 instance types. The order is a prioritized preference for launching OnDemand instances, and a non-prioritized list of types to consider for Spot Instances (where used).
    Type: String
    Default: t3.large
    MinLength: 1
    AllowedPattern: "^[\\w\\.]+(,[\\w\\.]*){0,3}$"
    ConstraintDescription: "must contain 1-4 instance types separated by commas. No space before/after the comma."

  SpotPrice:
    Description: Maximum spot price to use for the instances, in instance cost per hour. Values >0 will result in 100% of instances being spot. 0 means only use normal (non-spot) instances. This parameter is deprecated - we recommend setting to 0 and using OnDemandPercentage to opt into spot instances.
    Type: String
    Default: 0

  MaxSize:
    Description: Maximum number of instances
    Type: Number
    Default: 10
    MinValue: 1

  MinSize:
    Description: Minimum number of instances
    Type: Number
    Default: 0

  OnDemandPercentage:
    Description: Percentage of total instances that should launch as OnDemand. Default is 100% OnDemand - reduce this to use some Spot Instances when they're available and cheaper than the OnDemand price. A value of 70 means 70% OnDemand and 30% Spot Instances.
    Type: Number
    Default: 100
    MinValue: 0
    MaxValue: 100

  ScaleOutFactor:
    Description: A decimal factor to apply to scale out changes to speed up or slow down scale-out
    Type: Number
    Default: 1.0

  ScaleInIdlePeriod:
    Description: Number of seconds an agent must be idle before terminating
    Type: Number
    Default: 600

  ScaleOutForWaitingJobs:
    Type: String
    Description: Whether to scale-out for steps behind wait steps. Make sure you have a long enough idle period!
    AllowedValues:
      - "true"
      - "false"
    Default: "false"

  InstanceCreationTimeout:
    Description: Timeout period for Autoscaling Group Creation Policy
    Type: String
    Default: ""

  RootVolumeSize:
    Description: Size of each instance's root EBS volume (in GB)
    Type: Number
    Default: 250
    MinValue: 10

  RootVolumeName:
    Description: Name of the root block device for your AMI
    Type: String
    Default: ""

  RootVolumeType:
    Description: Type of root volume to use
    Type: String
    Default: "gp3"

  RootVolumeEncrypted:
    Description: Indicates whether the EBS volume is encrypted
    Type: String
    AllowedValues:
      - "true"
      - "false"
    Default: "false"

  SecurityGroupIds:
    Type: String
    Description: Optional - Comma separated list of security group ids to assign to instances
    Default: ""

  ImageId:
    Type: String
    Description: Optional - Custom AMI to use for instances (must be based on the stack's AMI)
    Default: ""

  ImageIdParameter:
    Type: String
    Description: Optional - Custom AMI SSM Parameter to use for instances (must be based on the stack's AMI)
    Default: ""

  ManagedPolicyARN:
    Type: CommaDelimitedList
    Description: Optional - Comma separated list of managed IAM policy ARNs to attach to the instance role
    Default: ""

  IMDSv2Tokens:
    Type: String
    Description: Whether IMDSv2 tokens must be used for the Instance Metadata Service.
    AllowedValues:
      - optional
      - required
    Default: optional

  InstanceRoleName:
    Type: String
    Description: Optional - A name for the IAM Role attached to the Instance Profile
    Default: ""

  InstanceRolePermissionsBoundaryARN:
    Type: String
    Description: The ARN of the policy used to set the permissions boundary for the role.
    Default: ""

  InstanceOperatingSystem:
    Type: String
    Description: The operating system to run on the instances
    AllowedValues:
      - linux
      - windows
    Default: "linux"

  ECRAccessPolicy:
    Type: String
    Description: ECR access policy to give container instances
    AllowedValues:
      - none
      - readonly
      - poweruser
      - full
    Default: "none"

  AssociatePublicIpAddress:
    Type: String
    Description: Associate instances with public IP addresses
    AllowedValues:
      - "true"
      - "false"
    Default: "true"

  EnableSecretsPlugin:
    Type: String
    Description: Enables s3-secrets plugin for all pipelines
    AllowedValues:
      - "true"
      - "false"
    Default: "true"

  EnableECRPlugin:
    Type: String
    Description: Enables ecr plugin for all pipelines
    AllowedValues:
      - "true"
      - "false"
    Default: "true"

  EnableDockerLoginPlugin:
    Type: String
    Description: Enables docker-login plugin for all pipelines
    AllowedValues:
      - "true"
      - "false"
    Default: "true"

  EnableDockerUserNamespaceRemap:
    Type: String
    Description: Enables Docker user namespace remapping so docker runs as buildkite-agent
    AllowedValues:
      - "true"
      - "false"
    Default: "true"

  EnableDockerExperimental:
    Type: String
    Description: Enables Docker experimental features
    AllowedValues:
      - "true"
      - "false"
    Default: "false"

  EnableInstanceStorage:
    Type: String
    Description: Mount available NVMe Instance Storage at /mnt/ephemeral
    AllowedValues:
      - "true"
      - "false"
    Default: "false"

  EnableCostAllocationTags:
    Type: String
    Description: Enables AWS Cost Allocation tags for all resources in the stack. See https://docs.aws.amazon.com/awsaccountbilling/latest/aboutv2/cost-alloc-tags.html
    AllowedValues:
      - "true"
      - "false"
    Default: "false"

  CostAllocationTagName:
    Type: String
    Description: The name of the Cost Allocation Tag used for billing purposes
    Default: "CreatedBy"

  CostAllocationTagValue:
    Type: String
    Description: The value of the Cost Allocation Tag used for billing purposes
    Default: "buildkite-elastic-ci-stack-for-aws"

  BuildkiteAgentEnableGitMirrors:
    Type: String
<<<<<<< HEAD
    Description: Enables the git-mirrors in the agent
=======
    Description: Enables git-mirrors in the agent
>>>>>>> b3248219
    AllowedValues:
      - "true"
      - "false"
    Default: "false"

  EnableDetailedMonitoring:
    Type: String
    Description: Enable detailed EC2 monitoring
    AllowedValues:
      - "true"
      - "false"
    Default: "false"

  InstanceName:
    Type: String
    Description: Optional - Customise the EC2 instance Name tag
    Default: "buildkite-agent"

Rules:
  HasToken:
    Assertions:
      - Assert:
          !Or
            - !Not
              - !Equals
                - !Ref BuildkiteAgentToken
                - ""
            - !Not
              - !Equals
                - !Ref BuildkiteAgentTokenParameterStorePath
                - ""
        AssertDescription: "You must provide BuildkiteAgentToken or BuildkiteAgentTokenParameterStorePath"

Outputs:
  VpcId:
    Value:
      !If [ CreateVpcResources, !Ref Vpc, !Ref VpcId ]
    Export:
      Name: !Sub '${AWS::StackName}-VpcId'

  ManagedSecretsBucket:
    Value:
      !If [ CreateSecretsBucket, !Ref ManagedSecretsBucket, "Undefined" ]
    Export:
      Name: !Sub '${AWS::StackName}-ManagedSecretsBucket'

  ManagedSecretsLoggingBucket:
    Value:
      !If [ CreateSecretsBucket, !Ref ManagedSecretsLoggingBucket, "Undefined" ]
    Export:
      Name: !Sub '${AWS::StackName}-ManagedSecretsLoggingBucket'

  AutoScalingGroupName:
    Value: !Ref AgentAutoScaleGroup
    Export:
      Name: !Sub '${AWS::StackName}-AutoScalingGroupName'

  InstanceRoleName:
    Value: !Ref IAMRole
    Export:
      Name: !Sub '${AWS::StackName}-InstanceRoleName'

Conditions:
    SpotPriceSet:
      !Not [ !Equals [ !Ref SpotPrice, 0 ] ]

    CreateVpcResources:
      !Equals [ !Ref VpcId, "" ]

    CreateSecurityGroup:
      !Equals [ !Ref SecurityGroupIds, "" ]

    CreateSecretsBucket:
      !And
         - !Equals [ !Ref EnableSecretsPlugin, "true"]
         - !Equals [ !Ref SecretsBucket, "" ]

    EnforceSecretsBucketEncryption:
      !And
         - !Condition CreateSecretsBucket
         - !Equals [ !Ref SecretsBucketEncryption, "true"]

    SetInstanceRoleName:
      !Not [ !Equals [ !Ref InstanceRoleName, "" ] ]

    SetInstanceRolePermissionsBoundaryARN:
      !Not [ !Equals [ !Ref InstanceRolePermissionsBoundaryARN, "" ] ]

    UseSpecifiedSecretsBucket:
      !Not [ !Equals [ !Ref SecretsBucket, "" ] ]

    HasSecretsBucket:
      !Or [ !Condition CreateSecretsBucket, !Condition UseSpecifiedSecretsBucket ]

    UseSpecifiedAvailabilityZones:
      !Not [ !Equals [ !Join [ "", !Ref AvailabilityZones ], "" ]  ]

    UseArtifactsBucket:
      !Not [ !Equals [ !Ref ArtifactsBucket, "" ] ]

    HasImageId:
      !Not [ !Equals [ !Ref ImageId, "" ] ]
    HasImageIdParameter:
      !Not [ !Equals [ !Ref ImageIdParameter, "" ] ]

    UseDefaultInstanceCreationTimeout:
      !Equals [ !Ref InstanceCreationTimeout, "" ]

    UseDefaultRootVolumeName:
      !Equals [ !Ref RootVolumeName, "" ]

    UseInstanceType2:
      !Not [ !Equals [ !Select [ "1", !Split [ ",", !Join [ ",", [ !Ref InstanceType, "", "", "" ] ] ] ], ""] ]

    UseInstanceType3:
      !Not [ !Equals [ !Select [ "2", !Split [ ",", !Join [ ",", [ !Ref InstanceType, "", "", "" ] ] ] ], ""] ]

    UseInstanceType4:
      !Not [ !Equals [ !Select [ "3", !Split [ ",", !Join [ ",", [ !Ref InstanceType, "", "", "" ] ] ] ], ""] ]

    UseManagedPolicyARN:
      !Not [ !Equals [ !Join [ "", !Ref ManagedPolicyARN ], "" ] ]

    UseECR:
      !Not [ !Equals [ !Ref ECRAccessPolicy, "none" ] ]

    UseCustomerManagedParameterPath:
      !Not [ !Equals [ !Ref BuildkiteAgentTokenParameterStorePath, "" ] ]
    UseCustomerManagedKeyForParameterStore:
      !Not [ !Equals [ !Ref BuildkiteAgentTokenParameterStoreKMSKey, "" ] ]
    CreateAgentTokenParameter:
      !Equals [ !Ref BuildkiteAgentTokenParameterStorePath, "" ]

    HasVariableSize:
      !Not [ !Equals [ !Ref MaxSize, !Ref MinSize ] ]

    UseCostAllocationTags:
      !Equals [ !Ref EnableCostAllocationTags, "true" ]

    HasKeyName:
      !Not [ !Equals [ !Ref KeyName, "" ] ]

    EnableSshIngress:
      !And
        - { Condition : CreateSecurityGroup }
        # Enable ingress if a key can be specified another way
        - !Or
          - { Condition: HasKeyName }
          - !Not [ !Equals [ !Ref AuthorizedUsersUrl, "" ] ]

    # Whether or not there's any managed polices to attach
    HasManagedPolicies:
      !Or [ { Condition: UseManagedPolicyARN }, { Condition: UseECR } ]

    UseWindowsAgents:
      !Equals [ !Ref InstanceOperatingSystem, "windows" ]

    UseLinuxAgents:
      !Equals [ !Ref InstanceOperatingSystem, "linux" ]

    # Unfortunately, Cloudformation's !Or intrinsic function only accepts
    # between 2 and 10 arguments.  To get around this, we're grouping the
    # instance families in sub-conditionals.  At least this doesn't force us
    # into using a Custom Resource.
    UsingArmInstances:
      !Or
        - !Equals [ !Select [ 0, !Split [ ".", !Ref InstanceType ] ], "a1" ]
        - !Or
          - !Equals [ !Select [ 0, !Split [ ".", !Ref InstanceType ] ], "c6g" ]
          - !Equals [ !Select [ 0, !Split [ ".", !Ref InstanceType ] ], "c6gd" ]
          - !Equals [ !Select [ 0, !Split [ ".", !Ref InstanceType ] ], "c6gn" ]
          - !Equals [ !Select [ 0, !Split [ ".", !Ref InstanceType ] ], "c7g" ]
          - !Equals [ !Select [ 0, !Split [ ".", !Ref InstanceType ] ], "c7gn" ]
        - !Equals [ !Select [ 0, !Split [ ".", !Ref InstanceType ] ], "g5g" ]
        - !Or
          - !Equals [ !Select [ 0, !Split [ ".", !Ref InstanceType ] ], "Im4gn" ]
          - !Equals [ !Select [ 0, !Split [ ".", !Ref InstanceType ] ], "Is4gen" ]
        - !Or
          - !Equals [ !Select [ 0, !Split [ ".", !Ref InstanceType ] ], "m6g" ]
          - !Equals [ !Select [ 0, !Split [ ".", !Ref InstanceType ] ], "m6gd" ]
          - !Equals [ !Select [ 0, !Split [ ".", !Ref InstanceType ] ], "m7g" ]
        - !Or
          - !Equals [ !Select [ 0, !Split [ ".", !Ref InstanceType ] ], "r6g" ]
          - !Equals [ !Select [ 0, !Split [ ".", !Ref InstanceType ] ], "r6gd" ]
          - !Equals [ !Select [ 0, !Split [ ".", !Ref InstanceType ] ], "r7g" ]
        - !Equals [ !Select [ 0, !Split [ ".", !Ref InstanceType ] ], "t4g" ]
        - !Equals [ !Select [ 0, !Split [ ".", !Ref InstanceType ] ], "x2gd" ]

Mappings:
  ECRManagedPolicy:
    none      : { Policy: '' }
    readonly  : { Policy: 'arn:aws:iam::aws:policy/AmazonEC2ContainerRegistryReadOnly' }
    poweruser : { Policy: 'arn:aws:iam::aws:policy/AmazonEC2ContainerRegistryPowerUser' }
    full      : { Policy: 'arn:aws:iam::aws:policy/AmazonEC2ContainerRegistryFullAccess' }

  # Generated from Makefile via build/mappings.yml
  AWSRegion2AMI: { linuxamd64: !Ref ImageId, linuxarm64: !Ref ImageId, windows: !Ref ImageId }

Resources:
  Vpc:
    Type: AWS::EC2::VPC
    Condition: CreateVpcResources
    Properties:
      CidrBlock: 10.0.0.0/16
      InstanceTenancy: default
      Tags:
        - Key: Name
          Value: !Ref 'AWS::StackName'

  Gateway:
    Type: AWS::EC2::InternetGateway
    Condition: CreateVpcResources
    Properties:
      Tags:
        - Key: Name
          Value: !Ref 'AWS::StackName'

  GatewayAttachment:
    Type: AWS::EC2::VPCGatewayAttachment
    Condition: CreateVpcResources
    Properties:
      InternetGatewayId: !Ref Gateway
      VpcId: !Ref Vpc

  Subnet0:
    Type: AWS::EC2::Subnet
    Condition: CreateVpcResources
    DependsOn:
      - GatewayAttachment
    Properties:
      AvailabilityZone:
        !If
          - "UseSpecifiedAvailabilityZones"
          - !Select [ 0, !Ref AvailabilityZones ]
          - !Select [ 0, !GetAZs '' ]
      CidrBlock: 10.0.1.0/24
      VpcId: !Ref Vpc
      Tags:
        - Key: Name
          Value: !Ref 'AWS::StackName'

  Subnet1:
    Type: AWS::EC2::Subnet
    Condition: CreateVpcResources
    DependsOn:
      - GatewayAttachment
    Properties:
      AvailabilityZone:
        !If
          - "UseSpecifiedAvailabilityZones"
          - !Select [ 1, !Ref AvailabilityZones ]
          - !Select [ 1, !GetAZs '' ]
      CidrBlock: 10.0.2.0/24
      VpcId: !Ref Vpc
      Tags:
        - Key: Name
          Value: !Ref 'AWS::StackName'

  Routes:
    Type: AWS::EC2::RouteTable
    Condition: CreateVpcResources
    Properties:
      VpcId: !Ref Vpc
      Tags:
        - Key: Name
          Value: !Ref 'AWS::StackName'

  RouteDefault:
    Type: AWS::EC2::Route
    Condition: CreateVpcResources
    DependsOn:
      - GatewayAttachment
    Properties:
      DestinationCidrBlock: 0.0.0.0/0
      GatewayId: !Ref Gateway
      RouteTableId: !Ref Routes

  Subnet0Routes:
    Type: AWS::EC2::SubnetRouteTableAssociation
    Condition: CreateVpcResources
    Properties:
      SubnetId: !Ref Subnet0
      RouteTableId: !Ref Routes

  Subnet1Routes:
    Type: AWS::EC2::SubnetRouteTableAssociation
    Condition: CreateVpcResources
    Properties:
      SubnetId: !Ref Subnet1
      RouteTableId: !Ref Routes

  # A resource that depends on the leaf nodes of the VPC configuration so that
  # a strict ordering can be established on teardown.
  VpcComplete:
    Type: AWS::CloudFormation::WaitConditionHandle
    Metadata:
      VpcResources: !If
        - CreateVpcResources
        - [ !Ref RouteDefault, !Ref Subnet0Routes, !Ref Subnet1Routes ]
        - !Ref "AWS::NoValue"

  BuildkiteAgentTokenParameter:
    Type: AWS::SSM::Parameter
    Condition: CreateAgentTokenParameter
    Properties:
      Name: !Sub "/${AWS::StackName}/buildkite/agent-token"
      Type: String
      Value: !Ref BuildkiteAgentToken

  # Allow ec2 instances to assume a role and be granted the IAMPolicies
  IAMInstanceProfile:
    Type: AWS::IAM::InstanceProfile
    Properties:
      Path: /
      Roles: [ !Ref IAMRole ]

  IAMRole:
    Type: AWS::IAM::Role
    Properties:
      RoleName: !If [ SetInstanceRoleName, !Ref InstanceRoleName, !Sub "${AWS::StackName}-Role" ]
      PermissionsBoundary: !If [ SetInstanceRolePermissionsBoundaryARN, !Ref InstanceRolePermissionsBoundaryARN, !Ref "AWS::NoValue" ]
      ManagedPolicyArns: !If
          - HasManagedPolicies
          # Support multiple policies to attach by merging the values together and splitting on ','
          - !Split
            - ','
            # Join will skip over AWS::NoValue values
            - !Join
             - ','
             - - !If
                 - UseECR
                 - !FindInMap [ ECRManagedPolicy, !Ref ECRAccessPolicy, 'Policy' ]
                 - !Ref 'AWS::NoValue'
               # This may support multiple values of its own (separated by commas)
               - !If
                 - UseManagedPolicyARN
                 - !Join [ ',', !Ref ManagedPolicyARN ]
                 - !Ref 'AWS::NoValue'
          - !Ref 'AWS::NoValue'
      Policies:
        - !If
          - UseCustomerManagedKeyForParameterStore
          - PolicyName: DecryptAgentToken
            PolicyDocument:
              Version: '2012-10-17'
              Statement:
                - Effect: Allow
                  Action:
                    - kms:Decrypt
                  Resource: !Sub arn:aws:kms:${AWS::Region}:${AWS::AccountId}:key/${BuildkiteAgentTokenParameterStoreKMSKey}
          - !Ref 'AWS::NoValue'
        - PolicyName: ReadAgentToken
          PolicyDocument:
            Version: '2012-10-17'
            Statement:
              - Effect: Allow
                Action: ssm:GetParameter
                Resource:
                  !Sub
                    - arn:aws:ssm:${AWS::Region}:${AWS::AccountId}:parameter${ParameterPath}
                    - ParameterPath: !If [ UseCustomerManagedParameterPath, !Ref BuildkiteAgentTokenParameterStorePath, !Ref BuildkiteAgentTokenParameter ]
      AssumeRolePolicyDocument:
        Statement:
          - Effect: Allow
            Principal:
              Service: [ autoscaling.amazonaws.com, ec2.amazonaws.com ]
            Action: sts:AssumeRole
      Path: /

  IAMPolicies:
    Type: AWS::IAM::Policy
    Properties:
      PolicyName: InstancePolicy
      PolicyDocument:
        Statement:
          - !If
            - HasSecretsBucket
            - Sid: SecretsBucket
              Effect: Allow
              Action:
                - s3:Get*
                - s3:List*
              Resource:
                - !Sub
                  - "arn:aws:s3:::${Bucket}/*"
                  - Bucket: !If [ CreateSecretsBucket, !Ref ManagedSecretsBucket, !Ref SecretsBucket ]
                - !Sub
                  - "arn:aws:s3:::${Bucket}"
                  - Bucket: !If [ CreateSecretsBucket, !Ref ManagedSecretsBucket, !Ref SecretsBucket ]
            - !Ref "AWS::NoValue"
          - !If
            - UseArtifactsBucket
            - Sid: ArtifactsBucket
              Effect: Allow
              Action:
                - s3:GetObject
                - s3:GetObjectAcl
                - s3:GetObjectVersion
                - s3:GetObjectVersionAcl
                - s3:ListBucket
                - s3:PutObject
                - s3:PutObjectAcl
                - s3:PutObjectVersionAcl
              Resource:
                - !Sub "arn:aws:s3:::${ArtifactsBucket}/*"
                - !Sub "arn:aws:s3:::${ArtifactsBucket}"
            - !Ref "AWS::NoValue"
          - Effect: Allow
            Action:
              - autoscaling:DescribeAutoScalingInstances
              - cloudwatch:PutMetricData
              - cloudformation:DescribeStackResource
              - ec2:DescribeTags
            Resource: "*"
          - Sid: TerminateInstance
            Effect: Allow
            Action:
              - autoscaling:SetInstanceHealth
              - autoscaling:TerminateInstanceInAutoScalingGroup
            Resource: !Sub arn:${AWS::Partition}:autoscaling:${AWS::Region}:${AWS::AccountId}:autoScalingGroup:*:autoScalingGroupName/${AWS::StackName}-AgentAutoScaleGroup-*
          - Sid: Logging
            Effect: Allow
            Action:
              - logs:CreateLogGroup
              - logs:CreateLogStream
              - logs:PutLogEvents
              - logs:DescribeLogGroups
              - logs:DescribeLogStreams
            Resource: "*"
          - Sid: Ssm
            Effect: Allow
            Action:
              - ssm:DescribeInstanceProperties
              - ssm:ListAssociations
              - ssm:PutInventory
              - ssm:UpdateInstanceInformation
              - ssmmessages:CreateControlChannel
              - ssmmessages:CreateDataChannel
              - ssmmessages:OpenControlChannel
              - ssmmessages:OpenDataChannel
              - ec2messages:AcknowledgeMessage
              - ec2messages:DeleteMessage
              - ec2messages:FailMessage
              - ec2messages:GetEndpoint
              - ec2messages:GetMessages
              - ec2messages:SendReply
            Resource: "*"
      Roles:
        - !Ref IAMRole

  ManagedSecretsLoggingBucket:
    Type: AWS::S3::Bucket
    Condition: CreateSecretsBucket
    DeletionPolicy: Retain
    Properties:
      PublicAccessBlockConfiguration:
        BlockPublicAcls: true
        BlockPublicPolicy: true
        IgnorePublicAcls: true
        RestrictPublicBuckets: true
      BucketEncryption:
        !If
        - EnforceSecretsBucketEncryption
        -
          ServerSideEncryptionConfiguration:
          - ServerSideEncryptionByDefault:
              SSEAlgorithm: "AES256"
        - !Ref "AWS::NoValue"
      Tags:
        - !If
          - UseCostAllocationTags
          - Key: !Ref CostAllocationTagName
            Value: !Ref CostAllocationTagValue
          - !Ref "AWS::NoValue"

  ManagedSecretsLoggingBucketPolicy:
    Type: AWS::S3::BucketPolicy
    Condition: CreateSecretsBucket
    Properties:
      Bucket: !Ref ManagedSecretsLoggingBucket
      PolicyDocument:
        Id: ManagedSecretsLoggingBucketPolicy
        Version: "2012-10-17"
        Statement:
        - Sid: S3ServerAccessLogsPolicy # Grant permissions to the logging service principal using a bucket policy (https://docs.aws.amazon.com/AmazonS3/latest/userguide/enable-server-access-logging.html)
          Effect: Allow
          Principal:
            Service: 'logging.s3.amazonaws.com'
          Action:
          - 's3:PutObject'
          Resource:
          - !GetAtt 'ManagedSecretsLoggingBucket.Arn'
          - !Sub '${ManagedSecretsLoggingBucket.Arn}/*'
          Condition:
            ArnLike:
              'aws:SourceArn': !GetAtt 'ManagedSecretsBucket.Arn'
            StringEquals:
              'aws:SourceAccount': !Ref 'AWS::AccountId'
        - !If
          - EnforceSecretsBucketEncryption
          - Sid: AllowSSLRequestsOnly # AWS Foundational Security Best Practices v1.0.0 S3.5
            Effect: Deny
            Principal: '*'
            Action: 's3:*'
            Resource:
            - !GetAtt 'ManagedSecretsLoggingBucket.Arn'
            - !Sub '${ManagedSecretsLoggingBucket.Arn}/*'
            Condition:
              Bool:
                'aws:SecureTransport': false
          - !Ref "AWS::NoValue"

  ManagedSecretsBucket:
    Type: AWS::S3::Bucket
    Condition: CreateSecretsBucket
    DeletionPolicy: Retain
    Properties:
      BucketEncryption:
        !If
        - EnforceSecretsBucketEncryption
        -
          ServerSideEncryptionConfiguration:
          - ServerSideEncryptionByDefault:
              SSEAlgorithm: "AES256"
        - !Ref "AWS::NoValue"
      LoggingConfiguration:
        DestinationBucketName: !Ref ManagedSecretsLoggingBucket
      VersioningConfiguration:
        Status: Enabled
      PublicAccessBlockConfiguration:
        BlockPublicAcls: true
        BlockPublicPolicy: true
        IgnorePublicAcls: true
        RestrictPublicBuckets: true
      Tags:
        - !If
          - UseCostAllocationTags
          - Key: !Ref CostAllocationTagName
            Value: !Ref CostAllocationTagValue
          - !Ref "AWS::NoValue"

  ManagedSecretsBucketPolicy:
    Type: AWS::S3::BucketPolicy
    Condition: EnforceSecretsBucketEncryption
    Properties:
      Bucket: !Ref ManagedSecretsBucket
      PolicyDocument:
        Id: ManagedSecretsBucketPolicy
        Version: "2012-10-17"
        Statement:
        - Sid: AllowSSLRequestsOnly # AWS Foundational Security Best Practices v1.0.0 S3.5
          Effect: Deny
          Principal: '*'
          Action: 's3:*'
          Resource:
          - !GetAtt 'ManagedSecretsBucket.Arn'
          - !Sub '${ManagedSecretsBucket.Arn}/*'
          Condition:
            Bool:
              'aws:SecureTransport': false

  ImageIdParameterStack:
    Type: AWS::CloudFormation::Stack
    Condition: HasImageIdParameter
    Properties:
      TemplateURL: https://s3.amazonaws.com/buildkite-aws-stack/ssm-ami/releases/0.1.0.yml
      Parameters:
        AmiParameterPath: !Ref ImageIdParameter

  AgentLaunchTemplate:
    Type: "AWS::EC2::LaunchTemplate"
    Properties:
      LaunchTemplateData:
          NetworkInterfaces:
            - DeviceIndex: 0
              AssociatePublicIpAddress: { Ref: AssociatePublicIpAddress }
              Groups: !Split [ ",", !If [ "CreateSecurityGroup", !Ref SecurityGroup, !Ref SecurityGroupIds ] ]
          KeyName: !If [ "HasKeyName", !Ref KeyName, !Ref 'AWS::NoValue' ]
          IamInstanceProfile:
            Arn: !GetAtt "IAMInstanceProfile.Arn"
          InstanceType: !Select [ "0", !Split [ ",", !Join [ ",", [ !Ref InstanceType, "", "", "" ] ] ] ]
          MetadataOptions:
            HttpTokens: !Ref IMDSv2Tokens
            # Allow containers using a Docker network on the host to receive IDMSv2 responses
            HttpPutResponseHopLimit: 2
            InstanceMetadataTags: enabled
          Monitoring:
            Enabled: !Ref EnableDetailedMonitoring
          ImageId: !If
            - HasImageId
            - !Ref ImageId
            - !If
              - HasImageIdParameter
              - !GetAtt ImageIdParameterStack.Outputs.ImageId
              - !If
                - UseWindowsAgents
                - !FindInMap
                  - AWSRegion2AMI
                  - !Ref 'AWS::Region'
                  - 'windows'
                - !If
                  - UsingArmInstances
                  - !FindInMap
                    - AWSRegion2AMI
                    - !Ref 'AWS::Region'
                    - 'linuxarm64'
                  - !FindInMap
                    - AWSRegion2AMI
                    - !Ref 'AWS::Region'
                    - 'linuxamd64'
          BlockDeviceMappings:
            - DeviceName: !If [ UseDefaultRootVolumeName, !If [ UseWindowsAgents, /dev/sda1, /dev/xvda ], !Ref RootVolumeName ]
              Ebs: { VolumeSize: !Ref RootVolumeSize, VolumeType: !Ref RootVolumeType, Encrypted: !Ref RootVolumeEncrypted }
          TagSpecifications:
            - ResourceType: instance
              Tags:
                - Key: Role
                  Value: buildkite-agent
                - Key: Name
                  Value: !Ref InstanceName
                - Key: BuildkiteAgentRelease
                  Value: !Ref BuildkiteAgentRelease
                - Key: BuildkiteQueue
                  Value: !Ref BuildkiteQueue
                - !If
                  - UseCostAllocationTags
                  - Key: !Ref CostAllocationTagName
                    Value: !Ref CostAllocationTagValue
                  - !Ref "AWS::NoValue"
          UserData:
            Fn::Base64: !If
              - UseWindowsAgents
              - !Sub
                - |
                  <powershell>
                  $Env:DOCKER_USERNS_REMAP="${EnableDockerUserNamespaceRemap}"
                  $Env:DOCKER_EXPERIMENTAL="${EnableDockerExperimental}"
                  powershell -file C:\buildkite-agent\bin\bk-configure-docker.ps1 >> C:\buildkite-agent\elastic-stack.log

                  $Env:BUILDKITE_STACK_NAME="${AWS::StackName}"
                  $Env:BUILDKITE_STACK_VERSION="%v"
                  $Env:BUILDKITE_SCALE_IN_IDLE_PERIOD="${ScaleInIdlePeriod}"
                  $Env:BUILDKITE_SECRETS_BUCKET="${LocalSecretsBucket}"
                  $Env:BUILDKITE_SECRETS_BUCKET_REGION="${LocalSecretsBucketRegion}"
                  $Env:BUILDKITE_AGENT_TOKEN_PATH="${AgentTokenPath}"
                  $Env:BUILDKITE_AGENTS_PER_INSTANCE="${AgentsPerInstance}"
                  $Env:BUILDKITE_AGENT_TAGS="${BuildkiteAgentTags}"
                  $Env:BUILDKITE_AGENT_TIMESTAMP_LINES="${BuildkiteAgentTimestampLines}"
                  $Env:BUILDKITE_AGENT_EXPERIMENTS="${BuildkiteAgentExperiments}"
                  $Env:BUILDKITE_AGENT_TRACING_BACKEND="${BuildkiteAgentTracingBackend}"
                  $Env:BUILDKITE_AGENT_RELEASE="${BuildkiteAgentRelease}"
                  $Env:BUILDKITE_QUEUE="${BuildkiteQueue}"
<<<<<<< HEAD
                  $Env:BUILDKITE_AGENT_ENABLE_GIT_MIRRORS="${BuildkiteAgentEnableGitMirrors}"
=======
                  $Env:BUILDKITE_AGENT_ENABLE_GIT_MIRRORS="${EnableAgentGitMirrorsExperiment}"
>>>>>>> b3248219
                  $Env:BUILDKITE_ELASTIC_BOOTSTRAP_SCRIPT="${BootstrapScriptUrl}"
                  $Env:BUILDKITE_ENV_FILE_URL="${AgentEnvFileUrl}"
                  $Env:BUILDKITE_AUTHORIZED_USERS_URL="${AuthorizedUsersUrl}"
                  $Env:BUILDKITE_ECR_POLICY="${ECRAccessPolicy}"
                  $Env:BUILDKITE_TERMINATE_INSTANCE_AFTER_JOB="${BuildkiteTerminateInstanceAfterJob}"
                  $Env:BUILDKITE_ADDITIONAL_SUDO_PERMISSIONS="${BuildkiteAdditionalSudoPermissions}"
                  $Env:BUILDKITE_WINDOWS_ADMINISTRATOR="${BuildkiteWindowsAdministrator}"
                  $Env:AWS_DEFAULT_REGION="${AWS::Region}"
                  $Env:SECRETS_PLUGIN_ENABLED="${EnableSecretsPlugin}"
                  $Env:ECR_PLUGIN_ENABLED="${EnableECRPlugin}"
                  $Env:DOCKER_LOGIN_PLUGIN_ENABLED="${EnableDockerLoginPlugin}"
                  $Env:AWS_REGION="${AWS::Region}"
                  powershell -file C:\buildkite-agent\bin\bk-install-elastic-stack.ps1 >> C:\buildkite-agent\elastic-stack.log
                  </powershell>
                - {
                    LocalSecretsBucket: !If [ CreateSecretsBucket, !Ref ManagedSecretsBucket, !Ref SecretsBucket ],
                    LocalSecretsBucketRegion: !If [ CreateSecretsBucket, !Ref "AWS::Region", !Ref SecretsBucketRegion ],
                    AgentTokenPath: !If [ UseCustomerManagedParameterPath, !Ref BuildkiteAgentTokenParameterStorePath, !Ref BuildkiteAgentTokenParameter ],
                  }
              - !Sub
                - |
                  Content-Type: multipart/mixed; boundary="==BOUNDARY=="
                  MIME-Version: 1.0
                  --==BOUNDARY==
                  Content-Type: text/x-shellscript; charset="us-ascii"
                  #!/bin/bash -v
                  BUILDKITE_ENABLE_INSTANCE_STORAGE="${EnableInstanceStorage}" \
                    /usr/local/bin/bk-mount-instance-storage.sh
                  --==BOUNDARY==
                  Content-Type: text/x-shellscript; charset="us-ascii"
                  #!/bin/bash -v
                  DOCKER_USERNS_REMAP=${EnableDockerUserNamespaceRemap} \
                  DOCKER_EXPERIMENTAL=${EnableDockerExperimental} \
                  BUILDKITE_ENABLE_INSTANCE_STORAGE="${EnableInstanceStorage}" \
                    /usr/local/bin/bk-configure-docker.sh
                  --==BOUNDARY==
                  Content-Type: text/x-shellscript; charset="us-ascii"
                  #!/bin/bash -v
                  BUILDKITE_STACK_NAME="${AWS::StackName}" \
                  BUILDKITE_STACK_VERSION="%v" \
                  BUILDKITE_SCALE_IN_IDLE_PERIOD="${ScaleInIdlePeriod}" \
                  BUILDKITE_SECRETS_BUCKET="${LocalSecretsBucket}" \
                  BUILDKITE_SECRETS_BUCKET_REGION="${LocalSecretsBucketRegion}" \
                  BUILDKITE_AGENT_TOKEN_PATH="${AgentTokenPath}" \
                  BUILDKITE_AGENTS_PER_INSTANCE="${AgentsPerInstance}" \
                  BUILDKITE_AGENT_TAGS="${BuildkiteAgentTags}" \
                  BUILDKITE_AGENT_TIMESTAMP_LINES="${BuildkiteAgentTimestampLines}" \
                  BUILDKITE_AGENT_EXPERIMENTS="${BuildkiteAgentExperiments}" \
                  BUILDKITE_AGENT_TRACING_BACKEND="${BuildkiteAgentTracingBackend}" \
                  BUILDKITE_AGENT_RELEASE="${BuildkiteAgentRelease}" \
                  BUILDKITE_QUEUE="${BuildkiteQueue}" \
<<<<<<< HEAD
                  BUILDKITE_AGENT_ENABLE_GIT_MIRRORS="${BuildkiteAgentEnableGitMirrors}" \
=======
                  BUILDKITE_AGENT_ENABLE_GIT_MIRRORS="${EnableAgentGitMirrorsExperiment}" \
>>>>>>> b3248219
                  BUILDKITE_ELASTIC_BOOTSTRAP_SCRIPT="${BootstrapScriptUrl}" \
                  BUILDKITE_ENV_FILE_URL=${AgentEnvFileUrl} \
                  BUILDKITE_ENABLE_INSTANCE_STORAGE="${EnableInstanceStorage}" \
                  BUILDKITE_AUTHORIZED_USERS_URL="${AuthorizedUsersUrl}" \
                  BUILDKITE_ECR_POLICY="${ECRAccessPolicy}" \
                  BUILDKITE_TERMINATE_INSTANCE_AFTER_JOB="${BuildkiteTerminateInstanceAfterJob}" \
                  BUILDKITE_ADDITIONAL_SUDO_PERMISSIONS="${BuildkiteAdditionalSudoPermissions}" \
                  AWS_DEFAULT_REGION="${AWS::Region}" \
                  SECRETS_PLUGIN_ENABLED="${EnableSecretsPlugin}" \
                  ECR_PLUGIN_ENABLED="${EnableECRPlugin}" \
                  DOCKER_LOGIN_PLUGIN_ENABLED="${EnableDockerLoginPlugin}" \
                  DOCKER_EXPERIMENTAL="${EnableDockerExperimental}" \
                  AWS_REGION="${AWS::Region}" \
                    /usr/local/bin/bk-install-elastic-stack.sh
                  --==BOUNDARY==--
                - {
                    LocalSecretsBucket: !If [ CreateSecretsBucket, !Ref ManagedSecretsBucket, !Ref SecretsBucket ],
                    LocalSecretsBucketRegion: !If [ CreateSecretsBucket, !Ref "AWS::Region", !Ref SecretsBucketRegion ],
                    AgentTokenPath: !If [ UseCustomerManagedParameterPath, !Ref BuildkiteAgentTokenParameterStorePath, !Ref BuildkiteAgentTokenParameter ],
                  }

  AgentAutoScaleGroup:
    Type: AWS::AutoScaling::AutoScalingGroup
    DependsOn:
      - IAMPolicies
      - VpcComplete
    Properties:
      VPCZoneIdentifier: !If [ "CreateVpcResources", [ !Ref Subnet0, !Ref Subnet1 ], !Ref Subnets ]
      MixedInstancesPolicy:
        InstancesDistribution:
          OnDemandPercentageAboveBaseCapacity: !If [ SpotPriceSet, 0, !Ref OnDemandPercentage ]
          SpotAllocationStrategy: capacity-optimized
          SpotMaxPrice: !If [SpotPriceSet, !Ref SpotPrice, !Ref "AWS::NoValue"]
        LaunchTemplate:
          LaunchTemplateSpecification:
            LaunchTemplateId: !Ref AgentLaunchTemplate
            Version: !GetAtt "AgentLaunchTemplate.LatestVersionNumber"
          Overrides:
          - InstanceType: !Select [ "0", !Split [ ",", !Join [ ",", [ !Ref InstanceType, "", "", "" ] ] ] ]
          - !If
            - UseInstanceType2
            - InstanceType: !Select [ "1", !Split [ ",", !Join [ ",", [ !Ref InstanceType, "", "", "" ] ] ] ]
            - !Ref "AWS::NoValue"
          - !If
            - UseInstanceType3
            - InstanceType: !Select [ "2", !Split [ ",", !Join [ ",", [ !Ref InstanceType, "", "", "" ] ] ] ]
            - !Ref "AWS::NoValue"
          - !If
            - UseInstanceType4
            - InstanceType: !Select [ "3", !Split [ ",", !Join [ ",", [ !Ref InstanceType, "", "", "" ] ] ] ]
            - !Ref "AWS::NoValue"
      MinSize: !Ref MinSize
      MaxSize: !Ref MaxSize
      Cooldown: 60
      MetricsCollection:
        - Granularity: 1Minute
          Metrics:
            - GroupMinSize
            - GroupMaxSize
            - GroupInServiceInstances
            - GroupTerminatingInstances
            - GroupPendingInstances
            - GroupDesiredCapacity
      TerminationPolicies:
        - OldestLaunchConfiguration
        - ClosestToNextInstanceHour
      NewInstancesProtectedFromScaleIn: true
    CreationPolicy:
      ResourceSignal:
        Timeout: !If [ UseDefaultInstanceCreationTimeout, !If [ UseWindowsAgents, PT10M, PT5M ], !Ref InstanceCreationTimeout ]
        Count: !Ref MinSize
    UpdatePolicy:
      AutoScalingReplacingUpdate:
        WillReplace: true

  AsgProcessSuspenderRole:
    Type: AWS::IAM::Role
    Properties:
      PermissionsBoundary: !If [ SetInstanceRolePermissionsBoundaryARN, !Ref InstanceRolePermissionsBoundaryARN, !Ref "AWS::NoValue" ]
      AssumeRolePolicyDocument:
        Version: 2012-10-17
        Statement:
          - Effect: Allow
            Principal:
              Service:
                - lambda.amazonaws.com
            Action:
              - sts:AssumeRole
      ManagedPolicyArns:
        - arn:aws:iam::aws:policy/service-role/AWSLambdaBasicExecutionRole
      Policies:
        - PolicyName: AsgProcessModification
          PolicyDocument:
            Version: 2012-10-17
            Statement:
              - Effect: Allow
                Action:
                  - 'autoscaling:SuspendProcesses'
                Resource: !Sub arn:${AWS::Partition}:autoscaling:${AWS::Region}:${AWS::AccountId}:autoScalingGroup:*:autoScalingGroupName/${AWS::StackName}-AgentAutoScaleGroup-*

  AzRebalancingSuspenderFunction:
    Type: AWS::Lambda::Function
    Properties:
      Description: 'Disables AZ Rebalancing on the agent ASG'
      Code:
        ZipFile: |
          import cfnresponse
          import boto3
          def handler(event, context):
            try:
              if event['RequestType'] == 'Delete':
                cfnresponse.send(event, context, cfnresponse.SUCCESS, {}, "CustomResourcePhysicalID")
              else:
                client = boto3.client('autoscaling')
                props = event['ResourceProperties']
                response = client.suspend_processes(AutoScalingGroupName=props['AutoScalingGroupName'], ScalingProcesses=['AZRebalance'])
                cfnresponse.send(event, context, cfnresponse.SUCCESS, {}, "CustomResourcePhysicalID")
            except BaseException as err:
              print('ERROR: ', err)
              cfnresponse.send(event, context, cfnresponse.FAILED, {}, "CustomResourcePhysicalID")
      Handler: index.handler
      Role: !GetAtt AsgProcessSuspenderRole.Arn
      Runtime: 'python3.10'

  AzRebalancingSuspender:
    Type: AWS::CloudFormation::CustomResource
    Version: 1.0
    Properties:
      ServiceToken: !GetAtt AzRebalancingSuspenderFunction.Arn
      AutoScalingGroupName: !Ref AgentAutoScaleGroup

  SecurityGroup:
    Type: AWS::EC2::SecurityGroup
    Condition: CreateSecurityGroup
    Properties:
      GroupDescription: Enable access to agents
      VpcId: !If [ "CreateVpcResources",  !Ref Vpc, !Ref VpcId ]
      Tags:
      - Key: Name
        Value: !Ref 'AWS::StackName'

  SecurityGroupSshIngress:
    Condition: EnableSshIngress
    Type: AWS::EC2::SecurityGroupIngress
    Properties:
      GroupId: !GetAtt SecurityGroup.GroupId
      IpProtocol: tcp
      FromPort: 22
      ToPort: 22
      CidrIp: 0.0.0.0/0

  Autoscaling:
    Type: AWS::Serverless::Application
    Condition: HasVariableSize
    Properties:
      Location:
        ApplicationId: !Ref BuildkiteAgentScalerServerlessARN
        SemanticVersion: !Ref BuildkiteAgentScalerVersion
      Parameters:
        BuildkiteAgentTokenParameter: !If [ UseCustomerManagedParameterPath, !Ref BuildkiteAgentTokenParameterStorePath, !Ref BuildkiteAgentTokenParameter ]
        BuildkiteAgentTokenParameterStoreKMSKey: !If [ UseCustomerManagedKeyForParameterStore, !Ref BuildkiteAgentTokenParameterStoreKMSKey, "" ]
        RolePermissionsBoundaryARN: !If [ SetInstanceRolePermissionsBoundaryARN, !Ref InstanceRolePermissionsBoundaryARN, "" ]
        BuildkiteQueue: !Ref BuildkiteQueue
        AgentsPerInstance: !Ref AgentsPerInstance
        MinSize: !Ref MinSize
        MaxSize: !Ref MaxSize
        AgentAutoScaleGroup: !Ref AgentAutoScaleGroup
        ScaleOutFactor: !Ref ScaleOutFactor
        ScaleOutForWaitingJobs: !Ref ScaleOutForWaitingJobs<|MERGE_RESOLUTION|>--- conflicted
+++ resolved
@@ -488,11 +488,7 @@
 
   BuildkiteAgentEnableGitMirrors:
     Type: String
-<<<<<<< HEAD
-    Description: Enables the git-mirrors in the agent
-=======
     Description: Enables git-mirrors in the agent
->>>>>>> b3248219
     AllowedValues:
       - "true"
       - "false"
@@ -1145,11 +1141,7 @@
                   $Env:BUILDKITE_AGENT_TRACING_BACKEND="${BuildkiteAgentTracingBackend}"
                   $Env:BUILDKITE_AGENT_RELEASE="${BuildkiteAgentRelease}"
                   $Env:BUILDKITE_QUEUE="${BuildkiteQueue}"
-<<<<<<< HEAD
                   $Env:BUILDKITE_AGENT_ENABLE_GIT_MIRRORS="${BuildkiteAgentEnableGitMirrors}"
-=======
-                  $Env:BUILDKITE_AGENT_ENABLE_GIT_MIRRORS="${EnableAgentGitMirrorsExperiment}"
->>>>>>> b3248219
                   $Env:BUILDKITE_ELASTIC_BOOTSTRAP_SCRIPT="${BootstrapScriptUrl}"
                   $Env:BUILDKITE_ENV_FILE_URL="${AgentEnvFileUrl}"
                   $Env:BUILDKITE_AUTHORIZED_USERS_URL="${AuthorizedUsersUrl}"
@@ -1201,11 +1193,7 @@
                   BUILDKITE_AGENT_TRACING_BACKEND="${BuildkiteAgentTracingBackend}" \
                   BUILDKITE_AGENT_RELEASE="${BuildkiteAgentRelease}" \
                   BUILDKITE_QUEUE="${BuildkiteQueue}" \
-<<<<<<< HEAD
                   BUILDKITE_AGENT_ENABLE_GIT_MIRRORS="${BuildkiteAgentEnableGitMirrors}" \
-=======
-                  BUILDKITE_AGENT_ENABLE_GIT_MIRRORS="${EnableAgentGitMirrorsExperiment}" \
->>>>>>> b3248219
                   BUILDKITE_ELASTIC_BOOTSTRAP_SCRIPT="${BootstrapScriptUrl}" \
                   BUILDKITE_ENV_FILE_URL=${AgentEnvFileUrl} \
                   BUILDKITE_ENABLE_INSTANCE_STORAGE="${EnableInstanceStorage}" \
