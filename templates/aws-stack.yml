---
AWSTemplateFormatVersion: "2010-09-09"
Description: "Buildkite stack %v"

Transform: AWS::Serverless-2016-10-31

Metadata:
  AWS::CloudFormation::Interface:
    ParameterGroups:
      - Label:
          default: Buildkite Configuration
        Parameters:
        - BuildkiteAgentTokenParameterStorePath
        - BuildkiteAgentTokenParameterStoreKMSKey
        - BuildkiteAgentToken
        - BuildkiteQueue

      - Label:
          default: Advanced Buildkite Configuration
        Parameters:
        - BuildkiteAgentRelease
        - BuildkiteAgentTags
        - BuildkiteAgentTimestampLines
        - BuildkiteAgentExperiments
        - BuildkiteTerminateInstanceAfterJob
        - BuildkiteAdditionalSudoPermissions
        - BuildkiteWindowsAdministrator

      - Label:
          default: Network Configuration
        Parameters:
        - VpcId
        - Subnets
        - AvailabilityZones
        - SecurityGroupId
        - AssociatePublicIpAddress

      - Label:
          default: Instance Configuration
        Parameters:
        - ImageId
        - ImageIdParameter
        - InstanceType
        - AgentsPerInstance
        - KeyName
        - SpotPrice
        - SecretsBucket
        - ArtifactsBucket
        - AuthorizedUsersUrl
        - BootstrapScriptUrl
        - RootVolumeSize
        - RootVolumeName
        - RootVolumeType
        - ManagedPolicyARN
        - InstanceRoleName
        - IMDSv2Tokens

      - Label:
          default: Auto-scaling Configuration
        Parameters:
        - MinSize
        - MaxSize
        - OnDemandPercentage
        - ScaleOutFactor
        - ScaleInIdlePeriod
        - ScaleOutForWaitingJobs
        - InstanceCreationTimeout

      - Label:
          default: Cost Allocation Configuration
        Parameters:
        - EnableCostAllocationTags
        - CostAllocationTagName
        - CostAllocationTagValue

      - Label:
          default: Docker Daemon Configuration
        Parameters:
        - EnableDockerUserNamespaceRemap
        - EnableDockerExperimental

      - Label:
          default: Docker Registry Configuration
        Parameters:
        - ECRAccessPolicy

      - Label:
          default: Plugin Configuration
        Parameters:
        - EnableSecretsPlugin
        - EnableECRPlugin
        - EnableDockerLoginPlugin

Parameters:
  KeyName:
    Description: Optional - SSH keypair used to access the buildkite instances, setting this will enable SSH ingress
    Type: String
    Default: ""

  BuildkiteAgentRelease:
    Type: String
    AllowedValues:
      - stable
      - beta
      - edge
    Default: "stable"

  BuildkiteAgentTokenParameterStorePath:
    Description: AWS SSM path to the Buildkite agent registration token (this takes precedence over BuildkiteAgentToken). Expects a leading slash ('/').
    Type: String
    Default: ""
    AllowedPattern: "^$|^/[a-zA-Z0-9_.\\-/]+$"
    ConstraintDescription: "Expects a leading forward slash"

  BuildkiteAgentTokenParameterStoreKMSKey:
    Description: AWS KMS key ID used to encrypt the SSM parameter (if encrypted)
    Type: String
    Default: ""

  BuildkiteAgentToken:
    Description: Buildkite agent registration token. Deprecated, use BuildkiteAgentTokenParameterStorePath instead.
    Type: String
    NoEcho: true
    Default: ""

  BuildkiteAgentTags:
    Description: Additional tags separated by commas to provide to the agent. E.g os=linux,llamas=always
    Type: String
    Default: ""

  BuildkiteAgentTimestampLines:
    Description: Set to true to prepend timestamps to every line of output
    Type: String
    AllowedValues:
      - "true"
      - "false"
    Default: "false"

  BuildkiteAgentExperiments:
    Description: Agent experiments to enable, comma delimited. See https://github.com/buildkite/agent/blob/master/EXPERIMENTS.md.
    Type: String
    Default: ""

  BuildkiteTerminateInstanceAfterJob:
    Description: Set to "true" to terminate the instance after a job has completed.
    Type: String
    AllowedValues:
      - "true"
      - "false"
    Default: "false"

  BuildkiteAdditionalSudoPermissions:
    Description: Optional - Comma separated list of commands to allow the buildkite-agent user to run using sudo.
    Type: String
    Default: ""

  BuildkiteWindowsAdministrator:
    Description: Set to "true" to add the local "buildkite-agent" user account to the local Windows Administrator group.
    Type: String
    AllowedValues:
      - "true"
      - "false"
    Default: "true"

  BuildkiteQueue:
    Description: Queue name that agents will use, targeted in pipeline steps using "queue={value}"
    Type: String
    Default: default
    MinLength: 1

  AgentsPerInstance:
    Description: Number of Buildkite agents to run on each instance
    Type: Number
    Default: 1
    MinValue: 1

  SecretsBucket:
    Description: Optional - Name of an existing S3 bucket containing pipeline secrets (Created if left blank)
    Type: String
    Default: ""

  ArtifactsBucket:
    Description: Optional - Name of an existing S3 bucket for build artifact storage
    Type: String
    Default: ""

  BootstrapScriptUrl:
    Description: Optional - HTTPS or S3 URL to run on each instance during boot
    Type: String
    Default: ""

  AuthorizedUsersUrl:
    Description: Optional - HTTPS or S3 URL to periodically download ssh authorized_keys from, setting this will enable SSH ingress
    Type: String
    Default: ""

  VpcId:
    Type: String
    Description: Optional - Id of an existing VPC to launch instances into. Leave blank to have a new VPC created
    Default: ""

  Subnets:
    Type: CommaDelimitedList
    Description: Optional - Comma separated list of two existing VPC subnet ids where EC2 instances will run. Required if setting VpcId.
    Default: ""

  AvailabilityZones:
    Type: CommaDelimitedList
    Description: Optional - Comma separated list of AZs that subnets are created in (if Subnets parameter is not specified)
    Default: ""

  InstanceType:
    Description: Instance type. Comma-separated list with 1-4 instance types. The order is a prioritized preference for launching OnDemand instances, and a non-prioritized list of types to consider for Spot Instances (where used).
    Type: String
    Default: t3.large
    MinLength: 1
    AllowedPattern: "^[\\w\\.]+(,[\\w\\.]*){0,3}$"
    ConstraintDescription: "must contain 1-4 instance types separated by commas. No space before/after the comma."

  SpotPrice:
    Description: Maximum spot price to use for the instances, in instance cost per hour. Values >0 will result in 100% of instances being spot. 0 means only use normal (non-spot) instances. This parameter is deprecated - we recommend setting to 0 and using OnDemandPercentage to opt into spot instances.
    Type: String
    Default: 0

  MaxSize:
    Description: Maximum number of instances
    Type: Number
    Default: 10
    MinValue: 1

  MinSize:
    Description: Minimum number of instances
    Type: Number
    Default: 0

  OnDemandPercentage:
    Description: Percentage of total instances that should launch as OnDemand. Default is 100% OnDemand - reduce this to use some Spot Instances when they're available and cheaper than the OnDemand price. A value of 70 means 70% OnDemand and 30% Spot Instances.
    Type: Number
    Default: 100
    MinValue: 0
    MaxValue: 100

  ScaleOutFactor:
    Description: A decimal factor to apply to scale out changes to speed up or slow down scale-out
    Type: Number
    Default: 1.0

  ScaleInIdlePeriod:
    Description: Number of seconds an agent must be idle before terminating
    Type: Number
    Default: 600

  ScaleOutForWaitingJobs:
    Type: String
    Description: Whether to scale-out for steps behind wait steps. Make sure you have a long enough idle period!
    AllowedValues:
      - "true"
      - "false"
    Default: "false"

  InstanceCreationTimeout:
    Description: Timeout period for Autoscaling Group Creation Policy
    Type: String
    Default: ""

  RootVolumeSize:
    Description: Size of each instance's root EBS volume (in GB)
    Type: Number
    Default: 250
    MinValue: 10

  RootVolumeName:
    Description: Name of the root block device for your AMI
    Type: String
    Default: ""

  RootVolumeType:
    Description: Type of root volume to use
    Type: String
    Default: "gp3"

  SecurityGroupId:
    Type: String
    Description: Optional - Comma separated list of security group ids to assign to instances
    Default: ""

  ImageId:
    Type: String
    Description: Optional - Custom AMI to use for instances (must be based on the stack's AMI)
    Default: ""

  ImageIdParameter:
    Type: String
    Description: Optional - Custom AMI SSM Parameter to use for instances (must be based on the stack's AMI)
    Default: ""

  ManagedPolicyARN:
    Type: CommaDelimitedList
    Description: Optional - Comma separated list of managed IAM policy ARNs to attach to the instance role
    Default: ""

  IMDSv2Tokens:
    Type: String
    Description: Whether IMDSv2 tokens must be used for the Instance Metadata Service.
    AllowedValues:
      - optional
      - required
    Default: optional

  InstanceRoleName:
    Type: String
    Description: Optional - A name for the IAM Role attached to the Instance Profile
    Default: ""

  InstanceRolePermissionsBoundaryARN:
    Type: String
    Description: The ARN of the policy used to set the permissions boundary for the role.
    Default: ""

  InstanceOperatingSystem:
    Type: String
    Description: The operating system to run on the instances
    AllowedValues:
      - linux
      - windows
    Default: "linux"

  ECRAccessPolicy:
    Type: String
    Description: ECR access policy to give container instances
    AllowedValues:
      - none
      - readonly
      - poweruser
      - full
    Default: "none"

  AssociatePublicIpAddress:
    Type: String
    Description: Associate instances with public IP addresses
    AllowedValues:
      - "true"
      - "false"
    Default: "true"

  EnableSecretsPlugin:
    Type: String
    Description: Enables s3-secrets plugin for all pipelines
    AllowedValues:
      - "true"
      - "false"
    Default: "true"

  EnableECRPlugin:
    Type: String
    Description: Enables ecr plugin for all pipelines
    AllowedValues:
      - "true"
      - "false"
    Default: "true"

  EnableDockerLoginPlugin:
    Type: String
    Description: Enables docker-login plugin for all pipelines
    AllowedValues:
      - "true"
      - "false"
    Default: "true"

  EnableDockerUserNamespaceRemap:
    Type: String
    Description: Enables Docker user namespace remapping so docker runs as buildkite-agent
    AllowedValues:
      - "true"
      - "false"
    Default: "true"

  EnableDockerExperimental:
    Type: String
    Description: Enables Docker experimental features
    AllowedValues:
      - "true"
      - "false"
    Default: "false"

  EnableCostAllocationTags:
    Type: String
    Description: Enables AWS Cost Allocation tags for all resources in the stack. See https://docs.aws.amazon.com/awsaccountbilling/latest/aboutv2/cost-alloc-tags.html
    AllowedValues:
      - "true"
      - "false"
    Default: "false"

  CostAllocationTagName:
    Type: String
    Description: The name of the Cost Allocation Tag used for billing purposes
    Default: "aws:createdBy"

  CostAllocationTagValue:
    Type: String
    Description: The value of the Cost Allocation Tag used for billing purposes
    Default: "buildkite-elastic-ci-stack-for-aws"

  EnableAgentGitMirrorsExperiment:
    Type: String
    Description: Enables the git-mirrors experiment in the agent
    AllowedValues:
      - "true"
      - "false"
    Default: "false"

Outputs:
  VpcId:
    Value:
      !If [ CreateVpcResources, !Ref Vpc, !Ref VpcId ]
    Export:
      Name: !Sub '${AWS::StackName}-VpcId'

  ManagedSecretsBucket:
    Value:
      !If [ CreateSecretsBucket, !Ref ManagedSecretsBucket, "Undefined" ]
    Export:
      Name: !Sub '${AWS::StackName}-ManagedSecretsBucket'

  ManagedSecretsLoggingBucket:
    Value:
      !If [ CreateSecretsBucket, !Ref ManagedSecretsLoggingBucket, "Undefined" ]
    Export:
      Name: !Sub '${AWS::StackName}-ManagedSecretsLoggingBucket'

  AutoScalingGroupName:
    Value: !Ref AgentAutoScaleGroup
    Export:
      Name: !Sub '${AWS::StackName}-AutoScalingGroupName'

  InstanceRoleName:
    Value: !Ref IAMRole
    Export:
      Name: !Sub '${AWS::StackName}-InstanceRoleName'

Conditions:
    SpotPriceSet:
      !Not [ !Equals [ !Ref SpotPrice, 0 ] ]

    CreateVpcResources:
      !Equals [ !Ref VpcId, "" ]

    CreateSecurityGroup:
      !Equals [ !Ref SecurityGroupId, "" ]

    CreateSecretsBucket:
      !And
         - !Equals [ !Ref EnableSecretsPlugin, "true"]
         - !Equals [ !Ref SecretsBucket, "" ]

    SetInstanceRoleName:
      !Not [ !Equals [ !Ref InstanceRoleName, "" ] ]

    SetInstanceRolePermissionsBoundaryARN:
      !Not [ !Equals [ !Ref InstanceRolePermissionsBoundaryARN, "" ] ]

    UseSpecifiedSecretsBucket:
      !Not [ !Equals [ !Ref SecretsBucket, "" ] ]

    UseSpecifiedAvailabilityZones:
      !Not [ !Equals [ !Join [ "", !Ref AvailabilityZones ], "" ]  ]

    UseArtifactsBucket:
      !Not [ !Equals [ !Ref ArtifactsBucket, "" ] ]

    HasImageId:
      !Not [ !Equals [ !Ref ImageId, "" ] ]
    HasImageIdParameter:
      !Not [ !Equals [ !Ref ImageIdParameter, "" ] ]

    UseDefaultInstanceCreationTimeout:
      !Equals [ !Ref InstanceCreationTimeout, "" ]

    UseDefaultRootVolumeName:
      !Equals [ !Ref RootVolumeName, "" ]

    UseInstanceType2:
      !Not [ !Equals [ !Select [ "1", !Split [ ",", !Join [ ",", [ !Ref InstanceType, "", "", "" ] ] ] ], ""] ]

    UseInstanceType3:
      !Not [ !Equals [ !Select [ "2", !Split [ ",", !Join [ ",", [ !Ref InstanceType, "", "", "" ] ] ] ], ""] ]

    UseInstanceType4:
      !Not [ !Equals [ !Select [ "3", !Split [ ",", !Join [ ",", [ !Ref InstanceType, "", "", "" ] ] ] ], ""] ]

    UseManagedPolicyARN:
      !Not [ !Equals [ !Join [ "", !Ref ManagedPolicyARN ], "" ] ]

    UseECR:
      !Not [ !Equals [ !Ref ECRAccessPolicy, "none" ] ]

    UseCustomerManagedParameterPath:
      !Not [ !Equals [ !Ref BuildkiteAgentTokenParameterStorePath, "" ] ]
    UseCustomerManagedKeyForParameterStore:
      !Not [ !Equals [ !Ref BuildkiteAgentTokenParameterStoreKMSKey, "" ] ]
    CreateAgentTokenParameter:
      !Equals [ !Ref BuildkiteAgentTokenParameterStorePath, "" ]

    HasVariableSize:
      !Not [ !Equals [ !Ref MaxSize, !Ref MinSize ] ]

    UseCostAllocationTags:
      !Equals [ !Ref EnableCostAllocationTags, "true" ]

    HasKeyName:
      !Not [ !Equals [ !Ref KeyName, "" ] ]

    EnableSshIngress:
      !And
        - { Condition : CreateSecurityGroup }
        # Enable ingress if a key can be specified another way
        - !Or
          - { Condition: HasKeyName }
          - !Not [ !Equals [ !Ref AuthorizedUsersUrl, "" ] ]

    # Whether or not there's any managed polices to attach
    HasManagedPolicies:
      !Or [ { Condition: UseManagedPolicyARN }, { Condition: UseECR } ]

    UseWindowsAgents:
      !Equals [ !Ref InstanceOperatingSystem, "windows" ]

    UseLinuxAgents:
      !Equals [ !Ref InstanceOperatingSystem, "linux" ]

    UsingArmInstances:
      !Or
        - !Equals [ !Select [ 0, !Split [ ".", !Ref InstanceType ] ], "m6g" ]
        - !Equals [ !Select [ 0, !Split [ ".", !Ref InstanceType ] ], "m6gd" ]
        - !Equals [ !Select [ 0, !Split [ ".", !Ref InstanceType ] ], "t4g" ]
        - !Equals [ !Select [ 0, !Split [ ".", !Ref InstanceType ] ], "a1" ]
        - !Equals [ !Select [ 0, !Split [ ".", !Ref InstanceType ] ], "c6g" ]
        - !Equals [ !Select [ 0, !Split [ ".", !Ref InstanceType ] ], "c6gd" ]
        - !Equals [ !Select [ 0, !Split [ ".", !Ref InstanceType ] ], "c6gn" ]
        - !Equals [ !Select [ 0, !Split [ ".", !Ref InstanceType ] ], "r6g" ]
        - !Equals [ !Select [ 0, !Split [ ".", !Ref InstanceType ] ], "r6gd" ]

Mappings:
  ECRManagedPolicy:
    none      : { Policy: '' }
    readonly  : { Policy: 'arn:aws:iam::aws:policy/AmazonEC2ContainerRegistryReadOnly' }
    poweruser : { Policy: 'arn:aws:iam::aws:policy/AmazonEC2ContainerRegistryPowerUser' }
    full      : { Policy: 'arn:aws:iam::aws:policy/AmazonEC2ContainerRegistryFullAccess' }

<<<<<<< HEAD
=======
  LambdaBucket:
    us-east-1 : { Bucket: "buildkite-lambdas" }
    us-east-2 : { Bucket: "buildkite-lambdas-us-east-2" }
    us-west-1 : { Bucket: "buildkite-lambdas-us-west-1" }
    us-west-2 : { Bucket: "buildkite-lambdas-us-west-2" }
    af-south-1 : { Bucket: "buildkite-lambdas-af-south-1" }
    ap-east-1 : { Bucket: "buildkite-lambdas-ap-east-1" }
    ap-south-1 : { Bucket: "buildkite-lambdas-ap-south-1" }
    ap-northeast-2 : { Bucket: "buildkite-lambdas-ap-northeast-2" }
    ap-northeast-1 : { Bucket: "buildkite-lambdas-ap-northeast-1" }
    ap-southeast-2 : { Bucket: "buildkite-lambdas-ap-southeast-2" }
    ap-southeast-1 : { Bucket: "buildkite-lambdas-ap-southeast-1" }
    ca-central-1 : { Bucket: "buildkite-lambdas-ca-central-1" }
    eu-central-1 : { Bucket: "buildkite-lambdas-eu-central-1" }
    eu-west-1 : { Bucket: "buildkite-lambdas-eu-west-1" }
    eu-west-2 : { Bucket: "buildkite-lambdas-eu-west-2" }
    eu-south-1 : { Bucket: "buildkite-lambdas-eu-south-1" }
    eu-west-3 : { Bucket: "buildkite-lambdas-eu-west-3" }
    eu-north-1 : { Bucket: "buildkite-lambdas-eu-north-1" }
    me-south-1 : { Bucket: "buildkite-lambdas-me-south-1" }
    sa-east-1 : { Bucket: "buildkite-lambdas-sa-east-1" }

>>>>>>> 87b7f5a2
  # Generated from Makefile via build/mappings.yml
  AWSRegion2AMI: { linuxamd64: !Ref ImageId, linuxarm64: !Ref ImageId, windows: !Ref ImageId }

Resources:
  Vpc:
    Type: AWS::EC2::VPC
    Condition: CreateVpcResources
    Properties:
      CidrBlock: 10.0.0.0/16
      InstanceTenancy: default
      Tags:
        - Key: Name
          Value: !Ref 'AWS::StackName'

  Gateway:
    Type: AWS::EC2::InternetGateway
    Condition: CreateVpcResources
    Properties:
      Tags:
        - Key: Name
          Value: !Ref 'AWS::StackName'

  GatewayAttachment:
    Type: AWS::EC2::VPCGatewayAttachment
    Condition: CreateVpcResources
    Properties:
      InternetGatewayId: !Ref Gateway
      VpcId: !Ref Vpc

  Subnet0:
    Type: AWS::EC2::Subnet
    Condition: CreateVpcResources
    Properties:
      AvailabilityZone:
        !If
          - "UseSpecifiedAvailabilityZones"
          - !Select [ 0, !Ref AvailabilityZones ]
          - !Select [ 0, !GetAZs '' ]
      CidrBlock: 10.0.1.0/24
      VpcId: !Ref Vpc
      Tags:
        - Key: Name
          Value: !Ref 'AWS::StackName'

  Subnet1:
    Type: AWS::EC2::Subnet
    Condition: CreateVpcResources
    Properties:
      AvailabilityZone:
        !If
          - "UseSpecifiedAvailabilityZones"
          - !Select [ 1, !Ref AvailabilityZones ]
          - !Select [ 1, !GetAZs '' ]
      CidrBlock: 10.0.2.0/24
      VpcId: !Ref Vpc
      Tags:
        - Key: Name
          Value: !Ref 'AWS::StackName'

  Routes:
    Type: AWS::EC2::RouteTable
    Condition: CreateVpcResources
    Properties:
      VpcId: !Ref Vpc
      Tags:
        - Key: Name
          Value: !Ref 'AWS::StackName'

  RouteDefault:
    Type: AWS::EC2::Route
    Condition: CreateVpcResources
    DependsOn: GatewayAttachment
    Properties:
      DestinationCidrBlock: 0.0.0.0/0
      GatewayId: !Ref Gateway
      RouteTableId: !Ref Routes

  Subnet0Routes:
    Type: AWS::EC2::SubnetRouteTableAssociation
    Condition: CreateVpcResources
    Properties:
      SubnetId: !Ref Subnet0
      RouteTableId: !Ref Routes

  Subnet1Routes:
    Type: AWS::EC2::SubnetRouteTableAssociation
    Condition: CreateVpcResources
    Properties:
      SubnetId: !Ref Subnet1
      RouteTableId: !Ref Routes

  BuildkiteAgentTokenParameter:
    Type: AWS::SSM::Parameter
    Condition: CreateAgentTokenParameter
    Properties:
      Name: !Sub "/${AWS::StackName}/buildkite/agent-token"
      Type: String
      Value: !Ref BuildkiteAgentToken

  # Allow ec2 instances to assume a role and be granted the IAMPolicies
  IAMInstanceProfile:
    Type: AWS::IAM::InstanceProfile
    Properties:
      Path: /
      Roles: [ !Ref IAMRole ]

  IAMRole:
    Type: AWS::IAM::Role
    Properties:
      RoleName: !If [ SetInstanceRoleName, !Ref InstanceRoleName, !Sub "${AWS::StackName}-Role" ]
      PermissionsBoundary: !If [ SetInstanceRolePermissionsBoundaryARN, !Ref InstanceRolePermissionsBoundaryARN, !Ref "AWS::NoValue" ]
      ManagedPolicyArns: !If
          - HasManagedPolicies
          # Support multiple policies to attach by merging the values together and splitting on ','
          - !Split
            - ','
            # Join will skip over AWS::NoValue values
            - !Join
             - ','
             - - !If
                 - UseECR
                 - !FindInMap [ ECRManagedPolicy, !Ref ECRAccessPolicy, 'Policy' ]
                 - !Ref 'AWS::NoValue'
               # This may support multiple values of its own (separated by commas)
               - !If
                 - UseManagedPolicyARN
                 - !Join [ ',', !Ref ManagedPolicyARN ]
                 - !Ref 'AWS::NoValue'
          - !Ref 'AWS::NoValue'
      Policies:
        - PolicyName: ReadAgentToken
          PolicyDocument:
            Version: '2012-10-17'
            Statement:
              - Effect: Allow
                Action: ssm:GetParameter
                Resource:
                  !Sub
                    - arn:aws:ssm:${AWS::Region}:${AWS::AccountId}:parameter${ParameterPath}
                    - ParameterPath: !If [ UseCustomerManagedParameterPath, !Ref BuildkiteAgentTokenParameterStorePath, !Ref BuildkiteAgentTokenParameter ]
      AssumeRolePolicyDocument:
        Statement:
          - Effect: Allow
            Principal:
              Service: [ autoscaling.amazonaws.com, ec2.amazonaws.com ]
            Action: sts:AssumeRole
      Path: /

  IAMPolicies:
    Type: AWS::IAM::Policy
    Properties:
      PolicyName: InstancePolicy
      PolicyDocument:
        Statement:
          - Effect: Allow
            Action:
              - cloudwatch:PutMetricData
              - cloudformation:DescribeStackResource
              - ec2:DescribeTags
              - autoscaling:DescribeAutoScalingInstances
              - autoscaling:SetInstanceHealth
              - autoscaling:TerminateInstanceInAutoScalingGroup
            Resource: "*"
          - Effect: Allow
            Action:
              - logs:CreateLogGroup
              - logs:CreateLogStream
              - logs:PutLogEvents
              - logs:DescribeLogStreams
            Resource: "*"
      Roles:
        - !Ref IAMRole

  ManagedSecretsLoggingBucket:
    Type: AWS::S3::Bucket
    Condition: CreateSecretsBucket
    DeletionPolicy: Retain
    Properties:
      AccessControl: LogDeliveryWrite
      Tags:
        - !If
          - UseCostAllocationTags
          - Key: !Ref CostAllocationTagName
            Value: !Ref CostAllocationTagValue
          - !Ref "AWS::NoValue"

  ManagedSecretsBucket:
    Type: AWS::S3::Bucket
    Condition: CreateSecretsBucket
    DeletionPolicy: Retain
    Properties:
      LoggingConfiguration:
        DestinationBucketName: !Ref ManagedSecretsLoggingBucket
      VersioningConfiguration:
        Status: Enabled
      Tags:
        - !If
          - UseCostAllocationTags
          - Key: !Ref CostAllocationTagName
            Value: !Ref CostAllocationTagValue
          - !Ref "AWS::NoValue"

  ManagedSecretsBucketPolicy:
    Type: AWS::IAM::Policy
    Condition: CreateSecretsBucket
    Properties:
      PolicyName: SecretsBucketPolicy
      PolicyDocument:
        Statement:
          - Effect: Allow
            Action:
              - s3:Get*
              - s3:List*
            Resource:
              - !Sub "arn:aws:s3:::${ManagedSecretsBucket}/*"
              - !Sub "arn:aws:s3:::${ManagedSecretsBucket}"
      Roles:
        - !Ref IAMRole

  UnmanagedSecretsBucketPolicy:
    Type: AWS::IAM::Policy
    Condition: UseSpecifiedSecretsBucket
    Properties:
      PolicyName: SecretsBucketPolicy
      PolicyDocument:
        Statement:
          - Effect: Allow
            Action:
              - s3:Get*
              - s3:List*
            Resource:
              - !Sub "arn:aws:s3:::${SecretsBucket}/*"
              - !Sub "arn:aws:s3:::${SecretsBucket}"
      Roles:
        - !Ref IAMRole

  ArtifactsBucketPolicies:
    Type: AWS::IAM::Policy
    Condition: UseArtifactsBucket
    Properties:
      PolicyName: ArtifactsBucketPolicy
      PolicyDocument:
        Statement:
          - Effect: Allow
            Action:
              - s3:GetObject
              - s3:GetObjectAcl
              - s3:GetObjectVersion
              - s3:GetObjectVersionAcl
              - s3:ListBucket
              - s3:PutObject
              - s3:PutObjectAcl
              - s3:PutObjectVersionAcl
            Resource:
              - !Sub "arn:aws:s3:::${ArtifactsBucket}/*"
              - !Sub "arn:aws:s3:::${ArtifactsBucket}"
      Roles:
        - !Ref IAMRole

  ImageIdParameterStack:
    Type: AWS::CloudFormation::Stack
    Condition: HasImageIdParameter
    Properties:
      TemplateURL: https://s3.amazonaws.com/buildkite-aws-stack/ssm-ami/releases/0.1.0.yml
      Parameters:
        AmiParameterPath: !Ref ImageIdParameter

  AgentLaunchTemplate:
    Type: "AWS::EC2::LaunchTemplate"
    Properties:
      LaunchTemplateData:
          NetworkInterfaces:
            - DeviceIndex: 0
              AssociatePublicIpAddress: { Ref: AssociatePublicIpAddress }
              Groups: !Split [ ",", !If [ "CreateSecurityGroup", !Ref SecurityGroup, !Ref SecurityGroupId ] ]
          KeyName: !If [ "HasKeyName", !Ref KeyName, !Ref 'AWS::NoValue' ]
          IamInstanceProfile:
            Arn: !GetAtt "IAMInstanceProfile.Arn"
          InstanceType: !Select [ "0", !Split [ ",", !Join [ ",", [ !Ref InstanceType, "", "", "" ] ] ] ]
          MetadataOptions:
            HttpTokens: !Ref IMDSv2Tokens
          ImageId: !If
            - HasImageId
            - !Ref ImageId
            - !If
              - HasImageIdParameter
              - !GetAtt ImageIdParameterStack.Outputs.ImageId
              - !If
                - UseWindowsAgents
                - !FindInMap
                  - AWSRegion2AMI
                  - !Ref 'AWS::Region'
                  - 'windows'
                - !If
                  - UsingArmInstances
                  - !FindInMap
                    - AWSRegion2AMI
                    - !Ref 'AWS::Region'
                    - 'linuxarm64'
                  - !FindInMap
                    - AWSRegion2AMI
                    - !Ref 'AWS::Region'
                    - 'linuxamd64'
          BlockDeviceMappings:
            - DeviceName: !If [ UseDefaultRootVolumeName, !If [ UseWindowsAgents, /dev/sda1, /dev/xvda ], !Ref RootVolumeName ]
              Ebs: { VolumeSize: !Ref RootVolumeSize, VolumeType: !Ref RootVolumeType }
          TagSpecifications:
            - ResourceType: instance
              Tags:
                - Key: Role
                  Value: buildkite-agent
                - Key: Name
                  Value: buildkite-agent
                - Key: BuildkiteAgentRelease
                  Value: !Ref BuildkiteAgentRelease
                - Key: BuildkiteQueue
                  Value: !Ref BuildkiteQueue
                - !If
                  - UseCostAllocationTags
                  - Key: !Ref CostAllocationTagName
                    Value: !Ref CostAllocationTagValue
                  - !Ref "AWS::NoValue"
          UserData:
            Fn::Base64: !If
              - UseWindowsAgents
              - !Sub
                - |
                  <powershell>
                  $Env:DOCKER_USERNS_REMAP="${EnableDockerUserNamespaceRemap}"
                  $Env:DOCKER_EXPERIMENTAL="${EnableDockerExperimental}"
                  powershell -file C:\buildkite-agent\bin\bk-configure-docker.ps1 >> C:\buildkite-agent\elastic-stack.log

                  $Env:BUILDKITE_STACK_NAME="${AWS::StackName}"
                  $Env:BUILDKITE_STACK_VERSION="%v"
                  $Env:BUILDKITE_SCALE_IN_IDLE_PERIOD="${ScaleInIdlePeriod}"
                  $Env:BUILDKITE_SECRETS_BUCKET="${LocalSecretsBucket}"
                  $Env:BUILDKITE_AGENT_TOKEN_PATH="${AgentTokenPath}"
                  $Env:BUILDKITE_AGENTS_PER_INSTANCE="${AgentsPerInstance}"
                  $Env:BUILDKITE_AGENT_TAGS="${BuildkiteAgentTags}"
                  $Env:BUILDKITE_AGENT_TIMESTAMP_LINES="${BuildkiteAgentTimestampLines}"
                  $Env:BUILDKITE_AGENT_EXPERIMENTS="${BuildkiteAgentExperiments}"
                  $Env:BUILDKITE_AGENT_RELEASE="${BuildkiteAgentRelease}"
                  $Env:BUILDKITE_QUEUE="${BuildkiteQueue}"
                  $Env:BUILDKITE_AGENT_ENABLE_GIT_MIRRORS_EXPERIMENT="${EnableAgentGitMirrorsExperiment}"
                  $Env:BUILDKITE_ELASTIC_BOOTSTRAP_SCRIPT="${BootstrapScriptUrl}"
                  $Env:BUILDKITE_AUTHORIZED_USERS_URL="${AuthorizedUsersUrl}"
                  $Env:BUILDKITE_ECR_POLICY="${ECRAccessPolicy}"
                  $Env:BUILDKITE_TERMINATE_INSTANCE_AFTER_JOB="${BuildkiteTerminateInstanceAfterJob}"
                  $Env:BUILDKITE_ADDITIONAL_SUDO_PERMISSIONS="${BuildkiteAdditionalSudoPermissions}"
                  $Env:BUILDKITE_WINDOWS_ADMINISTRATOR="${BuildkiteWindowsAdministrator}"
                  $Env:AWS_DEFAULT_REGION="${AWS::Region}"
                  $Env:SECRETS_PLUGIN_ENABLED="${EnableSecretsPlugin}"
                  $Env:ECR_PLUGIN_ENABLED="${EnableECRPlugin}"
                  $Env:DOCKER_LOGIN_PLUGIN_ENABLED="${EnableDockerLoginPlugin}"
                  $Env:AWS_REGION="${AWS::Region}"
                  powershell -file C:\buildkite-agent\bin\bk-install-elastic-stack.ps1 >> C:\buildkite-agent\elastic-stack.log
                  </powershell>
                - {
                    LocalSecretsBucket: !If [ CreateSecretsBucket, !Ref ManagedSecretsBucket, !Ref SecretsBucket ],
                    AgentTokenPath: !If [ UseCustomerManagedParameterPath, !Ref BuildkiteAgentTokenParameterStorePath, !Ref BuildkiteAgentTokenParameter ],
                  }
              - !Sub
                - |
                  Content-Type: multipart/mixed; boundary="==BOUNDARY=="
                  MIME-Version: 1.0
                  --==BOUNDARY==
                  Content-Type: text/cloud-boothook; charset="us-ascii"
                  DOCKER_USERNS_REMAP=${EnableDockerUserNamespaceRemap} \
                  DOCKER_EXPERIMENTAL=${EnableDockerExperimental} \
                    /usr/local/bin/bk-configure-docker.sh
                  --==BOUNDARY==
                  Content-Type: text/x-shellscript; charset="us-ascii"
                  #!/bin/bash -xv
                  BUILDKITE_STACK_NAME="${AWS::StackName}" \
                  BUILDKITE_STACK_VERSION=%v \
                  BUILDKITE_SCALE_IN_IDLE_PERIOD=${ScaleInIdlePeriod} \
                  BUILDKITE_SECRETS_BUCKET="${LocalSecretsBucket}" \
                  BUILDKITE_AGENT_TOKEN_PATH="${AgentTokenPath}" \
                  BUILDKITE_AGENTS_PER_INSTANCE="${AgentsPerInstance}" \
                  BUILDKITE_AGENT_TAGS="${BuildkiteAgentTags}" \
                  BUILDKITE_AGENT_TIMESTAMP_LINES="${BuildkiteAgentTimestampLines}" \
                  BUILDKITE_AGENT_EXPERIMENTS="${BuildkiteAgentExperiments}" \
                  BUILDKITE_AGENT_RELEASE="${BuildkiteAgentRelease}" \
                  BUILDKITE_QUEUE="${BuildkiteQueue}" \
                  BUILDKITE_AGENT_ENABLE_GIT_MIRRORS_EXPERIMENT=${EnableAgentGitMirrorsExperiment} \
                  BUILDKITE_ELASTIC_BOOTSTRAP_SCRIPT="${BootstrapScriptUrl}" \
                  BUILDKITE_AUTHORIZED_USERS_URL="${AuthorizedUsersUrl}" \
                  BUILDKITE_ECR_POLICY=${ECRAccessPolicy} \
                  BUILDKITE_TERMINATE_INSTANCE_AFTER_JOB=${BuildkiteTerminateInstanceAfterJob} \
                  BUILDKITE_ADDITIONAL_SUDO_PERMISSIONS=${BuildkiteAdditionalSudoPermissions} \
                  AWS_DEFAULT_REGION=${AWS::Region} \
                  SECRETS_PLUGIN_ENABLED=${EnableSecretsPlugin} \
                  ECR_PLUGIN_ENABLED=${EnableECRPlugin} \
                  DOCKER_LOGIN_PLUGIN_ENABLED=${EnableDockerLoginPlugin} \
                  AWS_REGION=${AWS::Region} \
                    /usr/local/bin/bk-install-elastic-stack.sh
                  --==BOUNDARY==--
                - {
                    LocalSecretsBucket: !If [ CreateSecretsBucket, !Ref ManagedSecretsBucket, !Ref SecretsBucket ],
                    AgentTokenPath: !If [ UseCustomerManagedParameterPath, !Ref BuildkiteAgentTokenParameterStorePath, !Ref BuildkiteAgentTokenParameter ],
                  }

  AgentAutoScaleGroup:
    Type: AWS::AutoScaling::AutoScalingGroup
    Properties:
      VPCZoneIdentifier: !If [ "CreateVpcResources", [ !Ref Subnet0, !Ref Subnet1 ], !Ref Subnets ]
      MixedInstancesPolicy:
        InstancesDistribution:
          OnDemandPercentageAboveBaseCapacity: !If [ SpotPriceSet, 0, !Ref OnDemandPercentage ]
          SpotAllocationStrategy: capacity-optimized
          SpotMaxPrice: !If [SpotPriceSet, !Ref SpotPrice, !Ref "AWS::NoValue"]
        LaunchTemplate:
          LaunchTemplateSpecification:
            LaunchTemplateId: !Ref AgentLaunchTemplate
            Version: !GetAtt "AgentLaunchTemplate.LatestVersionNumber"
          Overrides:
          - InstanceType: !Select [ "0", !Split [ ",", !Join [ ",", [ !Ref InstanceType, "", "", "" ] ] ] ]
          - !If
            - UseInstanceType2
            - InstanceType: !Select [ "1", !Split [ ",", !Join [ ",", [ !Ref InstanceType, "", "", "" ] ] ] ]
            - !Ref "AWS::NoValue"
          - !If
            - UseInstanceType3
            - InstanceType: !Select [ "2", !Split [ ",", !Join [ ",", [ !Ref InstanceType, "", "", "" ] ] ] ]
            - !Ref "AWS::NoValue"
          - !If
            - UseInstanceType4
            - InstanceType: !Select [ "3", !Split [ ",", !Join [ ",", [ !Ref InstanceType, "", "", "" ] ] ] ]
            - !Ref "AWS::NoValue"
      MinSize: !Ref MinSize
      MaxSize: !Ref MaxSize
      Cooldown: 0
      MetricsCollection:
        - Granularity: 1Minute
          Metrics:
            - GroupMinSize
            - GroupMaxSize
            - GroupInServiceInstances
            - GroupTerminatingInstances
            - GroupPendingInstances
      TerminationPolicies:
        - OldestLaunchConfiguration
        - ClosestToNextInstanceHour
    CreationPolicy:
      ResourceSignal:
        Timeout: !If [ UseDefaultInstanceCreationTimeout, !If [ UseWindowsAgents, PT10M, PT5M ], !Ref InstanceCreationTimeout ]
        Count: !Ref MinSize
    UpdatePolicy:
      AutoScalingReplacingUpdate:
        WillReplace: true

  AsgProcessSuspenderRole:
    Type: AWS::IAM::Role
    Properties:
      PermissionsBoundary: !If [ SetInstanceRolePermissionsBoundaryARN, !Ref InstanceRolePermissionsBoundaryARN, !Ref "AWS::NoValue" ]
      AssumeRolePolicyDocument:
        Version: 2012-10-17
        Statement:
          - Effect: Allow
            Principal:
              Service:
                - lambda.amazonaws.com
            Action:
              - sts:AssumeRole
      ManagedPolicyArns:
        - arn:aws:iam::aws:policy/service-role/AWSLambdaBasicExecutionRole
      Policies:
        - PolicyName: AsgProcessModification
          PolicyDocument:
            Version: 2012-10-17
            Statement:
              - Effect: Allow
                Action:
                  - 'autoscaling:SuspendProcesses'
                Resource: !Sub arn:${AWS::Partition}:autoscaling:${AWS::Region}:${AWS::AccountId}:autoScalingGroup:*:autoScalingGroupName/${AWS::StackName}-AgentAutoScaleGroup-*

  AzRebalancingSuspenderFunction:
    Type: AWS::Lambda::Function
    Properties:
      Description: 'Disables AZ Rebalancing on the agent ASG'
      Code:
        ZipFile: |
          import cfnresponse
          import boto3
          def handler(event, context):
            try:
              if event['RequestType'] == 'Delete':
                cfnresponse.send(event, context, cfnresponse.SUCCESS, {}, "CustomResourcePhysicalID")
              else:
                client = boto3.client('autoscaling')
                props = event['ResourceProperties']
                response = client.suspend_processes(AutoScalingGroupName=props['AutoScalingGroupName'], ScalingProcesses=['AZRebalance'])
                cfnresponse.send(event, context, cfnresponse.SUCCESS, {}, "CustomResourcePhysicalID")
            except BaseException as err:
              print('ERROR: ', err)
              cfnresponse.send(event, context, cfnresponse.FAILED, {}, "CustomResourcePhysicalID")
      Handler: index.handler
      Role: !GetAtt AsgProcessSuspenderRole.Arn
      Runtime: 'python3.7'

  AzRebalancingSuspender:
    Type: AWS::CloudFormation::CustomResource
    Version: 1.0
    Properties:
      ServiceToken: !GetAtt AzRebalancingSuspenderFunction.Arn
      AutoScalingGroupName: !Ref AgentAutoScaleGroup

  SecurityGroup:
    Type: AWS::EC2::SecurityGroup
    Condition: CreateSecurityGroup
    Properties:
      GroupDescription: Enable access to agents
      VpcId: !If [ "CreateVpcResources",  !Ref Vpc, !Ref VpcId ]
      Tags:
      - Key: Name
        Value: !Ref 'AWS::StackName'

  SecurityGroupSshIngress:
    Condition: EnableSshIngress
    Type: AWS::EC2::SecurityGroupIngress
    Properties:
      GroupId: !GetAtt SecurityGroup.GroupId
      IpProtocol: tcp
      FromPort: 22
      ToPort: 22
      CidrIp: 0.0.0.0/0

  Autoscaling:
    Type: AWS::Serverless::Application
    Condition: HasVariableSize
    Properties:
<<<<<<< HEAD
      Location:
        ApplicationId: arn:aws:serverlessrepo:us-east-1:172840064832:applications/buildkite-elastic-ci-scaler
        SemanticVersion: '1.0.1'
      Parameters:
        BuildkiteAgentTokenParameter: !If [ UseCustomerManagedParameterPath, !Ref BuildkiteAgentTokenParameterStorePath, !Ref BuildkiteAgentTokenParameter ]
        BuildkiteQueue: !Ref BuildkiteQueue
        AgentsPerInstance: !Ref AgentsPerInstance
        MinSize: !Ref MinSize
        MaxSize: !Ref MaxSize
        AutoScaleGroup: !Ref AgentAutoScaleGroup
        ScaleOutFactor: !Ref ScaleOutFactor
        ScaleOutForWaitingJobs: !Ref ScaleOutForWaitingJobs

  # Experiment to add permission to an identity created in a substack.
  #
  # This isn’t totally great because the lambda depends on this policy to
  # execute but has no actual DependsOn relationship to it :/
  #
  # The alternatives are: we create the entire policy set / role outside the
  # application which means having knowledge of what the lambda wants to do, or
  # we pass the kms key for the parameter in to the substack and it knows to
  # include decrypt permission for this key.
  KmsDecryptPolicy:
    Type: AWS::IAM::Policy
    Condition: UseCustomerManagedKeyForParameterStore
    Properties:
      Roles:
        - !If [ HasVariableSize, !GetAtt Autoscaling.Outputs.ExecutionRoleName, !Ref AWS::NoValue ]
        - !Ref IAMRole
      PolicyName: DecryptAgentToken
      PolicyDocument:
        Version: '2012-10-17'
        Statement:
          - Effect: Allow
            Action: kms:Decrypt
            Resource: !Sub arn:aws:kms:${AWS::Region}:${AWS::AccountId}:key/${BuildkiteAgentTokenParameterStoreKMSKey}
=======
      PermissionsBoundary: !If [ SetInstanceRolePermissionsBoundaryARN, !Ref InstanceRolePermissionsBoundaryARN, !Ref "AWS::NoValue" ]
      Path: "/"
      AssumeRolePolicyDocument:
        Version: '2012-10-17'
        Statement:
          - Effect: Allow
            Principal:
              Service:
                - lambda.amazonaws.com
            Action:
              - sts:AssumeRole
      ManagedPolicyArns:
        - arn:aws:iam::aws:policy/service-role/AWSLambdaBasicExecutionRole
      Policies:
        - PolicyName: AutoScalingGroups
          PolicyDocument:
            Version: '2012-10-17'
            Statement:
              - Effect: Allow
                Action:
                  - autoscaling:DescribeAutoScalingGroups
                  - autoscaling:SetDesiredCapacity
                Resource: '*'
        - PolicyName: WriteCloudwatchMetrics
          PolicyDocument:
            Version: '2012-10-17'
            Statement:
              - Effect: Allow
                Action:
                  - cloudwatch:PutMetricData
                Resource: '*'
        - !If
          - UseCustomerManagedKeyForParameterStore
          - PolicyName: DecryptAgentToken
            PolicyDocument:
              Version: '2012-10-17'
              Statement:
                - Effect: Allow
                  Action:
                    - kms:Decrypt
                  Resource: !Sub arn:aws:kms:${AWS::Region}:${AWS::AccountId}:key/${BuildkiteAgentTokenParameterStoreKMSKey}
          - !Ref 'AWS::NoValue'
        - !If
          - UseSSMAgentToken
          - PolicyName: ReadAgentToken
            PolicyDocument:
              Version: '2012-10-17'
              Statement:
                - Effect: Allow
                  Action:
                    - ssm:GetParameter
                  Resource: !Sub arn:aws:ssm:${AWS::Region}:${AWS::AccountId}:parameter${BuildkiteAgentTokenParameterStorePath}
          - !Ref 'AWS::NoValue'

  # This mirrors the group that would be created by the lambda, but enforces
  # a retention period and also ensures it's removed when the stack is removed
  AutoscalingLogGroup:
    Type: "AWS::Logs::LogGroup"
    Condition: HasVariableSize
    Properties:
      LogGroupName: !Join ["/", ["/aws/lambda", !Ref AutoscalingFunction]]
      RetentionInDays: 1

  AutoscalingFunction:
    Type: AWS::Lambda::Function
    Condition: HasVariableSize
    Properties:
      Code:
        S3Bucket: { 'Fn::FindInMap': [LambdaBucket, !Ref 'AWS::Region', 'Bucket'] }
        S3Key: "buildkite-agent-scaler/v1.1.0/handler.zip"
      Role: !GetAtt AutoscalingLambdaExecutionRole.Arn
      Timeout: 120
      Handler: handler
      Runtime: go1.x
      MemorySize: 128
      Environment:
        Variables:
          BUILDKITE_AGENT_TOKEN: !If [ UseSSMAgentToken, !Ref 'AWS::NoValue', !Ref BuildkiteAgentToken ]
          BUILDKITE_AGENT_TOKEN_SSM_KEY: !Ref BuildkiteAgentTokenParameterStorePath
          BUILDKITE_QUEUE:       !Ref BuildkiteQueue
          AGENTS_PER_INSTANCE:   !Ref AgentsPerInstance
          CLOUDWATCH_METRICS:    "1"
          DISABLE_SCALE_IN:      "1"
          ASG_NAME:              !Ref AgentAutoScaleGroup
          MIN_SIZE:              !Ref MinSize
          MAX_SIZE:              !Ref MaxSize
          SCALE_OUT_FACTOR:      !Ref ScaleOutFactor
          INCLUDE_WAITING:       !Ref ScaleOutForWaitingJobs
          LAMBDA_TIMEOUT:        "50s"
          LAMBDA_INTERVAL:       "10s"

  AutoscalingLambdaScheduledRule:
    Type: "AWS::Events::Rule"
    Condition: HasVariableSize
    Properties:
      Description: "ScheduledRule"
      ScheduleExpression: "rate(1 minute)"
      State: ENABLED
      Targets:
        - Arn: !GetAtt AutoscalingFunction.Arn
          Id: "AutoscalingFunction"

  PermissionForEventsToInvokeAutoscalingLambda:
    Type: "AWS::Lambda::Permission"
    Condition: HasVariableSize
    Properties:
      FunctionName: !Ref AutoscalingFunction
      Action: "lambda:InvokeFunction"
      Principal: "events.amazonaws.com"
      SourceArn: !GetAtt AutoscalingLambdaScheduledRule.Arn
>>>>>>> 87b7f5a2
<|MERGE_RESOLUTION|>--- conflicted
+++ resolved
@@ -547,31 +547,6 @@
     poweruser : { Policy: 'arn:aws:iam::aws:policy/AmazonEC2ContainerRegistryPowerUser' }
     full      : { Policy: 'arn:aws:iam::aws:policy/AmazonEC2ContainerRegistryFullAccess' }
 
-<<<<<<< HEAD
-=======
-  LambdaBucket:
-    us-east-1 : { Bucket: "buildkite-lambdas" }
-    us-east-2 : { Bucket: "buildkite-lambdas-us-east-2" }
-    us-west-1 : { Bucket: "buildkite-lambdas-us-west-1" }
-    us-west-2 : { Bucket: "buildkite-lambdas-us-west-2" }
-    af-south-1 : { Bucket: "buildkite-lambdas-af-south-1" }
-    ap-east-1 : { Bucket: "buildkite-lambdas-ap-east-1" }
-    ap-south-1 : { Bucket: "buildkite-lambdas-ap-south-1" }
-    ap-northeast-2 : { Bucket: "buildkite-lambdas-ap-northeast-2" }
-    ap-northeast-1 : { Bucket: "buildkite-lambdas-ap-northeast-1" }
-    ap-southeast-2 : { Bucket: "buildkite-lambdas-ap-southeast-2" }
-    ap-southeast-1 : { Bucket: "buildkite-lambdas-ap-southeast-1" }
-    ca-central-1 : { Bucket: "buildkite-lambdas-ca-central-1" }
-    eu-central-1 : { Bucket: "buildkite-lambdas-eu-central-1" }
-    eu-west-1 : { Bucket: "buildkite-lambdas-eu-west-1" }
-    eu-west-2 : { Bucket: "buildkite-lambdas-eu-west-2" }
-    eu-south-1 : { Bucket: "buildkite-lambdas-eu-south-1" }
-    eu-west-3 : { Bucket: "buildkite-lambdas-eu-west-3" }
-    eu-north-1 : { Bucket: "buildkite-lambdas-eu-north-1" }
-    me-south-1 : { Bucket: "buildkite-lambdas-me-south-1" }
-    sa-east-1 : { Bucket: "buildkite-lambdas-sa-east-1" }
-
->>>>>>> 87b7f5a2
   # Generated from Makefile via build/mappings.yml
   AWSRegion2AMI: { linuxamd64: !Ref ImageId, linuxarm64: !Ref ImageId, windows: !Ref ImageId }
 
@@ -1103,10 +1078,9 @@
     Type: AWS::Serverless::Application
     Condition: HasVariableSize
     Properties:
-<<<<<<< HEAD
       Location:
-        ApplicationId: arn:aws:serverlessrepo:us-east-1:172840064832:applications/buildkite-elastic-ci-scaler
-        SemanticVersion: '1.0.1'
+        ApplicationId: arn:aws:serverlessrepo:us-east-1:172840064832:applications/buildkite-agent-scaler
+        SemanticVersion: '1.1.1'
       Parameters:
         BuildkiteAgentTokenParameter: !If [ UseCustomerManagedParameterPath, !Ref BuildkiteAgentTokenParameterStorePath, !Ref BuildkiteAgentTokenParameter ]
         BuildkiteQueue: !Ref BuildkiteQueue
@@ -1115,140 +1089,4 @@
         MaxSize: !Ref MaxSize
         AutoScaleGroup: !Ref AgentAutoScaleGroup
         ScaleOutFactor: !Ref ScaleOutFactor
-        ScaleOutForWaitingJobs: !Ref ScaleOutForWaitingJobs
-
-  # Experiment to add permission to an identity created in a substack.
-  #
-  # This isn’t totally great because the lambda depends on this policy to
-  # execute but has no actual DependsOn relationship to it :/
-  #
-  # The alternatives are: we create the entire policy set / role outside the
-  # application which means having knowledge of what the lambda wants to do, or
-  # we pass the kms key for the parameter in to the substack and it knows to
-  # include decrypt permission for this key.
-  KmsDecryptPolicy:
-    Type: AWS::IAM::Policy
-    Condition: UseCustomerManagedKeyForParameterStore
-    Properties:
-      Roles:
-        - !If [ HasVariableSize, !GetAtt Autoscaling.Outputs.ExecutionRoleName, !Ref AWS::NoValue ]
-        - !Ref IAMRole
-      PolicyName: DecryptAgentToken
-      PolicyDocument:
-        Version: '2012-10-17'
-        Statement:
-          - Effect: Allow
-            Action: kms:Decrypt
-            Resource: !Sub arn:aws:kms:${AWS::Region}:${AWS::AccountId}:key/${BuildkiteAgentTokenParameterStoreKMSKey}
-=======
-      PermissionsBoundary: !If [ SetInstanceRolePermissionsBoundaryARN, !Ref InstanceRolePermissionsBoundaryARN, !Ref "AWS::NoValue" ]
-      Path: "/"
-      AssumeRolePolicyDocument:
-        Version: '2012-10-17'
-        Statement:
-          - Effect: Allow
-            Principal:
-              Service:
-                - lambda.amazonaws.com
-            Action:
-              - sts:AssumeRole
-      ManagedPolicyArns:
-        - arn:aws:iam::aws:policy/service-role/AWSLambdaBasicExecutionRole
-      Policies:
-        - PolicyName: AutoScalingGroups
-          PolicyDocument:
-            Version: '2012-10-17'
-            Statement:
-              - Effect: Allow
-                Action:
-                  - autoscaling:DescribeAutoScalingGroups
-                  - autoscaling:SetDesiredCapacity
-                Resource: '*'
-        - PolicyName: WriteCloudwatchMetrics
-          PolicyDocument:
-            Version: '2012-10-17'
-            Statement:
-              - Effect: Allow
-                Action:
-                  - cloudwatch:PutMetricData
-                Resource: '*'
-        - !If
-          - UseCustomerManagedKeyForParameterStore
-          - PolicyName: DecryptAgentToken
-            PolicyDocument:
-              Version: '2012-10-17'
-              Statement:
-                - Effect: Allow
-                  Action:
-                    - kms:Decrypt
-                  Resource: !Sub arn:aws:kms:${AWS::Region}:${AWS::AccountId}:key/${BuildkiteAgentTokenParameterStoreKMSKey}
-          - !Ref 'AWS::NoValue'
-        - !If
-          - UseSSMAgentToken
-          - PolicyName: ReadAgentToken
-            PolicyDocument:
-              Version: '2012-10-17'
-              Statement:
-                - Effect: Allow
-                  Action:
-                    - ssm:GetParameter
-                  Resource: !Sub arn:aws:ssm:${AWS::Region}:${AWS::AccountId}:parameter${BuildkiteAgentTokenParameterStorePath}
-          - !Ref 'AWS::NoValue'
-
-  # This mirrors the group that would be created by the lambda, but enforces
-  # a retention period and also ensures it's removed when the stack is removed
-  AutoscalingLogGroup:
-    Type: "AWS::Logs::LogGroup"
-    Condition: HasVariableSize
-    Properties:
-      LogGroupName: !Join ["/", ["/aws/lambda", !Ref AutoscalingFunction]]
-      RetentionInDays: 1
-
-  AutoscalingFunction:
-    Type: AWS::Lambda::Function
-    Condition: HasVariableSize
-    Properties:
-      Code:
-        S3Bucket: { 'Fn::FindInMap': [LambdaBucket, !Ref 'AWS::Region', 'Bucket'] }
-        S3Key: "buildkite-agent-scaler/v1.1.0/handler.zip"
-      Role: !GetAtt AutoscalingLambdaExecutionRole.Arn
-      Timeout: 120
-      Handler: handler
-      Runtime: go1.x
-      MemorySize: 128
-      Environment:
-        Variables:
-          BUILDKITE_AGENT_TOKEN: !If [ UseSSMAgentToken, !Ref 'AWS::NoValue', !Ref BuildkiteAgentToken ]
-          BUILDKITE_AGENT_TOKEN_SSM_KEY: !Ref BuildkiteAgentTokenParameterStorePath
-          BUILDKITE_QUEUE:       !Ref BuildkiteQueue
-          AGENTS_PER_INSTANCE:   !Ref AgentsPerInstance
-          CLOUDWATCH_METRICS:    "1"
-          DISABLE_SCALE_IN:      "1"
-          ASG_NAME:              !Ref AgentAutoScaleGroup
-          MIN_SIZE:              !Ref MinSize
-          MAX_SIZE:              !Ref MaxSize
-          SCALE_OUT_FACTOR:      !Ref ScaleOutFactor
-          INCLUDE_WAITING:       !Ref ScaleOutForWaitingJobs
-          LAMBDA_TIMEOUT:        "50s"
-          LAMBDA_INTERVAL:       "10s"
-
-  AutoscalingLambdaScheduledRule:
-    Type: "AWS::Events::Rule"
-    Condition: HasVariableSize
-    Properties:
-      Description: "ScheduledRule"
-      ScheduleExpression: "rate(1 minute)"
-      State: ENABLED
-      Targets:
-        - Arn: !GetAtt AutoscalingFunction.Arn
-          Id: "AutoscalingFunction"
-
-  PermissionForEventsToInvokeAutoscalingLambda:
-    Type: "AWS::Lambda::Permission"
-    Condition: HasVariableSize
-    Properties:
-      FunctionName: !Ref AutoscalingFunction
-      Action: "lambda:InvokeFunction"
-      Principal: "events.amazonaws.com"
-      SourceArn: !GetAtt AutoscalingLambdaScheduledRule.Arn
->>>>>>> 87b7f5a2
+        ScaleOutForWaitingJobs: !Ref ScaleOutForWaitingJobs