---
AWSTemplateFormatVersion: "2010-09-09"
Description: "Buildkite stack %v"

# The Buildkite Elastic CI Stack for AWS gives you a private,
# autoscaling Buildkite Agent cluster. Use it to parallelize  
# large test suites across thousands of nodes, run tests and 
# deployments for Linux or Windows based services and apps,
# or run AWS ops tasks.
# 
# To gain a better understanding of how Elastic CI Stack works 
# and how to use it most effectively and securely, check out
# the following resources: 
#
# * Elastic CI Stack for AWS Overview: https://buildkite.com/docs/agent/v3/elastic_ci_aws
# * Elastic CI Stack for AWS Tutorial: https://buildkite.com/docs/tutorials/elastic-ci-stack-aws
# * Running Buildkite Agent on AWS: https://buildkite.com/docs/agent/v3/aws
# * GitHub Repo for Elastic CI Stack: https://github.com/buildkite/elastic-ci-stack-for-aws
# * Template Parameters for Elastic CI Stack for AWS: https://buildkite.com/docs/agent/v3/elastic-ci-aws/parameters
# * Using AWS Secrets Manager: https://buildkite.com/docs/agent/v3/aws/secrets-manager
# * VPC Design: https://buildkite.com/docs/agent/v3/aws/vpc
# * CloudFormation Service Role: https://buildkite.com/docs/agent/v3/elastic-ci-aws/cloudformation-service-role

Transform: AWS::Serverless-2016-10-31

Metadata:
  AWS::CloudFormation::Interface:
    ParameterGroups:
      - Label:
          default: Buildkite Configuration
        Parameters:
        - BuildkiteAgentTokenParameterStorePath
        - BuildkiteAgentTokenParameterStoreKMSKey
        - BuildkiteAgentToken
        - BuildkiteQueue

      - Label:
          default: Advanced Buildkite Configuration
        Parameters:
        - BuildkiteAgentRelease
        - BuildkiteAgentTags
        - BuildkiteAgentTimestampLines
        - BuildkiteAgentExperiments
        - BuildkiteTerminateInstanceAfterJob
        - BuildkiteAdditionalSudoPermissions
        - BuildkiteWindowsAdministrator

      - Label:
          default: Network Configuration
        Parameters:
        - VpcId
        - Subnets
        - AvailabilityZones
        - SecurityGroupId
        - AssociatePublicIpAddress

      - Label:
          default: Instance Configuration
        Parameters:
        - ImageId
        - ImageIdParameter
        - InstanceType
        - EnableInstanceStorage
        - AgentsPerInstance
        - KeyName
        - SpotPrice
        - SecretsBucket
        - ArtifactsBucket
        - AuthorizedUsersUrl
        - BootstrapScriptUrl
        - RootVolumeSize
        - RootVolumeName
        - RootVolumeType
        - ManagedPolicyARN
        - InstanceRoleName
        - IMDSv2Tokens

      - Label:
          default: Auto-scaling Configuration
        Parameters:
        - MinSize
        - MaxSize
        - OnDemandPercentage
        - ScaleOutFactor
        - ScaleInIdlePeriod
        - ScaleOutForWaitingJobs
        - InstanceCreationTimeout

      - Label:
          default: Cost Allocation Configuration
        Parameters:
        - EnableCostAllocationTags
        - CostAllocationTagName
        - CostAllocationTagValue

      - Label:
          default: Docker Daemon Configuration
        Parameters:
        - EnableDockerUserNamespaceRemap
        - EnableDockerExperimental

      - Label:
          default: Docker Registry Configuration
        Parameters:
        - ECRAccessPolicy

      - Label:
          default: Plugin Configuration
        Parameters:
        - EnableSecretsPlugin
        - EnableECRPlugin
        - EnableDockerLoginPlugin

Parameters:
  KeyName:
    Description: Optional - SSH keypair used to access the buildkite instances via ec2_user, setting this will enable SSH ingress
    Type: String
    Default: ""

  BuildkiteAgentRelease:
    Type: String
    AllowedValues:
      - stable
      - beta
      - edge
    Default: "stable"

  BuildkiteAgentToken:
    Description: Buildkite agent registration token. Deprecated, use BuildkiteAgentTokenParameterStorePath instead.
    Type: String
    NoEcho: true
    Default: ""

  BuildkiteAgentTokenParameterStorePath:
    Description: AWS SSM path to the Buildkite agent registration token (this takes precedence over BuildkiteAgentToken). Expects a leading slash ('/').
    Type: String
    Default: ""
    AllowedPattern: "^$|^/[a-zA-Z0-9_.\\-/]+$"
    ConstraintDescription: "Expects a leading forward slash"

  BuildkiteAgentTokenParameterStoreKMSKey:
    Description: AWS KMS key ID used to encrypt the SSM parameter (if encrypted)
    Type: String
    Default: ""

  BuildkiteAgentTags:
    Description: Additional tags separated by commas to provide to the agent. E.g os=linux,llamas=always
    Type: String
    Default: ""

  BuildkiteAgentTimestampLines:
    Description: Set to true to prepend timestamps to every line of output
    Type: String
    AllowedValues:
      - "true"
      - "false"
    Default: "false"

  BuildkiteAgentExperiments:
    Description: Agent experiments to enable, comma delimited. See https://github.com/buildkite/agent/blob/master/EXPERIMENTS.md.
    Type: String
    Default: ""

  BuildkiteTerminateInstanceAfterJob:
    Description: Set to "true" to terminate the instance after a job has completed.
    Type: String
    AllowedValues:
      - "true"
      - "false"
    Default: "false"

  BuildkiteAdditionalSudoPermissions:
    Description: Optional - Comma separated list of commands to allow the buildkite-agent user to run using sudo.
    Type: String
    Default: ""

  BuildkiteWindowsAdministrator:
    Description: Set to "true" to add the local "buildkite-agent" user account to the local Windows Administrator group.
    Type: String
    AllowedValues:
      - "true"
      - "false"
    Default: "true"

  BuildkiteQueue:
    Description: Queue name that agents will use, targeted in pipeline steps using "queue={value}"
    Type: String
    Default: default
    MinLength: 1

  AgentsPerInstance:
    Description: Number of Buildkite agents to run on each instance
    Type: Number
    Default: 1
    MinValue: 1

  SecretsBucket:
    Description: Optional - Name of an existing S3 bucket containing pipeline secrets (Created if left blank)
    Type: String
    Default: ""

  ArtifactsBucket:
    Description: Optional - Name of an existing S3 bucket for build artifact storage
    Type: String
    Default: ""

  BootstrapScriptUrl:
    Description: Optional - HTTPS or S3 URL to run on each instance during boot
    Type: String
    Default: ""

  AuthorizedUsersUrl:
    Description: Optional - HTTPS or S3 URL to periodically download ssh authorized_keys from, setting this will enable SSH ingress. authorized_keys are applied to ec2_user
    Type: String
    Default: ""

  VpcId:
    Type: String
    Description: Optional - Id of an existing VPC to launch instances into. Leave blank to have a new VPC created
    Default: ""

  Subnets:
    Type: CommaDelimitedList
    Description: Optional - Comma separated list of two existing VPC subnet ids where EC2 instances will run. Required if setting VpcId.
    Default: ""

  AvailabilityZones:
    Type: CommaDelimitedList
    Description: Optional - Comma separated list of AZs that subnets are created in (if Subnets parameter is not specified)
    Default: ""

  InstanceType:
    Description: Instance type. Comma-separated list with 1-4 instance types. The order is a prioritized preference for launching OnDemand instances, and a non-prioritized list of types to consider for Spot Instances (where used).
    Type: String
    Default: t3.large
    MinLength: 1
    AllowedPattern: "^[\\w\\.]+(,[\\w\\.]*){0,3}$"
    ConstraintDescription: "must contain 1-4 instance types separated by commas. No space before/after the comma."

  SpotPrice:
    Description: Maximum spot price to use for the instances, in instance cost per hour. Values >0 will result in 100% of instances being spot. 0 means only use normal (non-spot) instances. This parameter is deprecated - we recommend setting to 0 and using OnDemandPercentage to opt into spot instances.
    Type: String
    Default: 0

  MaxSize:
    Description: Maximum number of instances
    Type: Number
    Default: 10
    MinValue: 1

  MinSize:
    Description: Minimum number of instances
    Type: Number
    Default: 0

  OnDemandPercentage:
    Description: Percentage of total instances that should launch as OnDemand. Default is 100% OnDemand - reduce this to use some Spot Instances when they're available and cheaper than the OnDemand price. A value of 70 means 70% OnDemand and 30% Spot Instances.
    Type: Number
    Default: 100
    MinValue: 0
    MaxValue: 100

  ScaleOutFactor:
    Description: A decimal factor to apply to scale out changes to speed up or slow down scale-out
    Type: Number
    Default: 1.0

  ScaleInIdlePeriod:
    Description: Number of seconds an agent must be idle before terminating
    Type: Number
    Default: 600

  ScaleOutForWaitingJobs:
    Type: String
    Description: Whether to scale-out for steps behind wait steps. Make sure you have a long enough idle period!
    AllowedValues:
      - "true"
      - "false"
    Default: "false"

  InstanceCreationTimeout:
    Description: Timeout period for Autoscaling Group Creation Policy
    Type: String
    Default: ""

  RootVolumeSize:
    Description: Size of each instance's root EBS volume (in GB)
    Type: Number
    Default: 250
    MinValue: 10

  RootVolumeName:
    Description: Name of the root block device for your AMI
    Type: String
    Default: ""

  RootVolumeType:
    Description: Type of root volume to use
    Type: String
    Default: "gp3"

  SecurityGroupId:
    Type: String
    Description: Optional - Comma separated list of security group ids to assign to instances
    Default: ""

  ImageId:
    Type: String
    Description: Optional - Custom AMI to use for instances (must be based on the stack's AMI)
    Default: ""

  ImageIdParameter:
    Type: String
    Description: Optional - Custom AMI SSM Parameter to use for instances (must be based on the stack's AMI)
    Default: ""

  ManagedPolicyARN:
    Type: CommaDelimitedList
    Description: Optional - Comma separated list of managed IAM policy ARNs to attach to the instance role
    Default: ""

  IMDSv2Tokens:
    Type: String
    Description: Whether IMDSv2 tokens must be used for the Instance Metadata Service.
    AllowedValues:
      - optional
      - required
    Default: optional

  InstanceRoleName:
    Type: String
    Description: Optional - A name for the IAM Role attached to the Instance Profile
    Default: ""

  InstanceRolePermissionsBoundaryARN:
    Type: String
    Description: The ARN of the policy used to set the permissions boundary for the role.
    Default: ""

  InstanceOperatingSystem:
    Type: String
    Description: The operating system to run on the instances
    AllowedValues:
      - linux
      - windows
    Default: "linux"

  ECRAccessPolicy:
    Type: String
    Description: ECR access policy to give container instances
    AllowedValues:
      - none
      - readonly
      - poweruser
      - full
    Default: "none"

  AssociatePublicIpAddress:
    Type: String
    Description: Associate instances with public IP addresses
    AllowedValues:
      - "true"
      - "false"
    Default: "true"

  EnableSecretsPlugin:
    Type: String
    Description: Enables s3-secrets plugin for all pipelines
    AllowedValues:
      - "true"
      - "false"
    Default: "true"

  EnableECRPlugin:
    Type: String
    Description: Enables ecr plugin for all pipelines
    AllowedValues:
      - "true"
      - "false"
    Default: "true"

  EnableDockerLoginPlugin:
    Type: String
    Description: Enables docker-login plugin for all pipelines
    AllowedValues:
      - "true"
      - "false"
    Default: "true"

  EnableDockerUserNamespaceRemap:
    Type: String
    Description: Enables Docker user namespace remapping so docker runs as buildkite-agent
    AllowedValues:
      - "true"
      - "false"
    Default: "true"

  EnableDockerExperimental:
    Type: String
    Description: Enables Docker experimental features
    AllowedValues:
      - "true"
      - "false"
    Default: "false"

  EnableInstanceStorage:
    Type: String
    Description: Mount available NVMe Instance Storage at /mnt/ephemeral
    AllowedValues:
      - "true"
      - "false"
    Default: "false"

  EnableCostAllocationTags:
    Type: String
    Description: Enables AWS Cost Allocation tags for all resources in the stack. See https://docs.aws.amazon.com/awsaccountbilling/latest/aboutv2/cost-alloc-tags.html
    AllowedValues:
      - "true"
      - "false"
    Default: "false"

  CostAllocationTagName:
    Type: String
    Description: The name of the Cost Allocation Tag used for billing purposes
    Default: "CreatedBy"

  CostAllocationTagValue:
    Type: String
    Description: The value of the Cost Allocation Tag used for billing purposes
    Default: "buildkite-elastic-ci-stack-for-aws"

  EnableAgentGitMirrorsExperiment:
    Type: String
    Description: Enables the git-mirrors experiment in the agent
    AllowedValues:
      - "true"
      - "false"
    Default: "false"

  MaxInstanceLifetime:
    Type: Number
    Description: The maximum amount of time, in seconds, that an instance can be in service. The default is null. If specified, the value must be either 0 or a number equal to or greater than 86,400 seconds (1 day).
    Default: 0
    MinValue: 0

Rules:
  HasToken:
    Assertions:
      - Assert:
          !Or
            - !Not
              - !Equals
                - !Ref BuildkiteAgentToken
                - ""
            - !Not
              - !Equals
                - !Ref BuildkiteAgentTokenParameterStorePath
                - ""
        AssertDescription: "You must provide BuildkiteAgentToken or BuildkiteAgentTokenParameterStorePath"

Outputs:
  VpcId:
    Value:
      !If [ CreateVpcResources, !Ref Vpc, !Ref VpcId ]
    Export:
      Name: !Sub '${AWS::StackName}-VpcId'

  ManagedSecretsBucket:
    Value:
      !If [ CreateSecretsBucket, !Ref ManagedSecretsBucket, "Undefined" ]
    Export:
      Name: !Sub '${AWS::StackName}-ManagedSecretsBucket'

  ManagedSecretsLoggingBucket:
    Value:
      !If [ CreateSecretsBucket, !Ref ManagedSecretsLoggingBucket, "Undefined" ]
    Export:
      Name: !Sub '${AWS::StackName}-ManagedSecretsLoggingBucket'

  AutoScalingGroupName:
    Value: !Ref AgentAutoScaleGroup
    Export:
      Name: !Sub '${AWS::StackName}-AutoScalingGroupName'

  InstanceRoleName:
    Value: !Ref IAMRole
    Export:
      Name: !Sub '${AWS::StackName}-InstanceRoleName'

Conditions:
    SpotPriceSet:
      !Not [ !Equals [ !Ref SpotPrice, 0 ] ]

    CreateVpcResources:
      !Equals [ !Ref VpcId, "" ]

    CreateSecurityGroup:
      !Equals [ !Ref SecurityGroupId, "" ]

    CreateSecretsBucket:
      !And
         - !Equals [ !Ref EnableSecretsPlugin, "true"]
         - !Equals [ !Ref SecretsBucket, "" ]

    SetInstanceRoleName:
      !Not [ !Equals [ !Ref InstanceRoleName, "" ] ]

    SetInstanceRolePermissionsBoundaryARN:
      !Not [ !Equals [ !Ref InstanceRolePermissionsBoundaryARN, "" ] ]

    UseSpecifiedSecretsBucket:
      !Not [ !Equals [ !Ref SecretsBucket, "" ] ]

    HasSecretsBucket:
      !Or [ !Condition CreateSecretsBucket, !Condition UseSpecifiedSecretsBucket ]

    UseSpecifiedAvailabilityZones:
      !Not [ !Equals [ !Join [ "", !Ref AvailabilityZones ], "" ]  ]

    UseArtifactsBucket:
      !Not [ !Equals [ !Ref ArtifactsBucket, "" ] ]

    HasImageId:
      !Not [ !Equals [ !Ref ImageId, "" ] ]
    HasImageIdParameter:
      !Not [ !Equals [ !Ref ImageIdParameter, "" ] ]

    UseDefaultInstanceCreationTimeout:
      !Equals [ !Ref InstanceCreationTimeout, "" ]

    UseDefaultRootVolumeName:
      !Equals [ !Ref RootVolumeName, "" ]

    UseInstanceType2:
      !Not [ !Equals [ !Select [ "1", !Split [ ",", !Join [ ",", [ !Ref InstanceType, "", "", "" ] ] ] ], ""] ]

    UseInstanceType3:
      !Not [ !Equals [ !Select [ "2", !Split [ ",", !Join [ ",", [ !Ref InstanceType, "", "", "" ] ] ] ], ""] ]

    UseInstanceType4:
      !Not [ !Equals [ !Select [ "3", !Split [ ",", !Join [ ",", [ !Ref InstanceType, "", "", "" ] ] ] ], ""] ]

    UseManagedPolicyARN:
      !Not [ !Equals [ !Join [ "", !Ref ManagedPolicyARN ], "" ] ]

    UseECR:
      !Not [ !Equals [ !Ref ECRAccessPolicy, "none" ] ]

    UseCustomerManagedParameterPath:
      !Not [ !Equals [ !Ref BuildkiteAgentTokenParameterStorePath, "" ] ]
    UseCustomerManagedKeyForParameterStore:
      !Not [ !Equals [ !Ref BuildkiteAgentTokenParameterStoreKMSKey, "" ] ]
    CreateAgentTokenParameter:
      !Equals [ !Ref BuildkiteAgentTokenParameterStorePath, "" ]

    HasVariableSize:
      !Not [ !Equals [ !Ref MaxSize, !Ref MinSize ] ]

    UseCostAllocationTags:
      !Equals [ !Ref EnableCostAllocationTags, "true" ]

    HasKeyName:
      !Not [ !Equals [ !Ref KeyName, "" ] ]

    EnableSshIngress:
      !And
        - { Condition : CreateSecurityGroup }
        # Enable ingress if a key can be specified another way
        - !Or
          - { Condition: HasKeyName }
          - !Not [ !Equals [ !Ref AuthorizedUsersUrl, "" ] ]

    # Whether or not there's any managed polices to attach
    HasManagedPolicies:
      !Or [ { Condition: UseManagedPolicyARN }, { Condition: UseECR } ]

    UseWindowsAgents:
      !Equals [ !Ref InstanceOperatingSystem, "windows" ]

    UseLinuxAgents:
      !Equals [ !Ref InstanceOperatingSystem, "linux" ]

    UsingArmInstances:
      !Or
        - !Equals [ !Select [ 0, !Split [ ".", !Ref InstanceType ] ], "m6g" ]
        - !Equals [ !Select [ 0, !Split [ ".", !Ref InstanceType ] ], "m6gd" ]
        - !Equals [ !Select [ 0, !Split [ ".", !Ref InstanceType ] ], "t4g" ]
        - !Equals [ !Select [ 0, !Split [ ".", !Ref InstanceType ] ], "a1" ]
        - !Equals [ !Select [ 0, !Split [ ".", !Ref InstanceType ] ], "c6g" ]
        - !Equals [ !Select [ 0, !Split [ ".", !Ref InstanceType ] ], "c6gd" ]
        - !Equals [ !Select [ 0, !Split [ ".", !Ref InstanceType ] ], "c6gn" ]
        - !Equals [ !Select [ 0, !Split [ ".", !Ref InstanceType ] ], "r6g" ]
        - !Equals [ !Select [ 0, !Split [ ".", !Ref InstanceType ] ], "r6gd" ]

    UseMaxInstanceLifetime:
      !Not [ !Equals [ !Ref MaxInstanceLifetime, 0 ] ]

Mappings:
  ECRManagedPolicy:
    none      : { Policy: '' }
    readonly  : { Policy: 'arn:aws:iam::aws:policy/AmazonEC2ContainerRegistryReadOnly' }
    poweruser : { Policy: 'arn:aws:iam::aws:policy/AmazonEC2ContainerRegistryPowerUser' }
    full      : { Policy: 'arn:aws:iam::aws:policy/AmazonEC2ContainerRegistryFullAccess' }

  # Generated from Makefile via build/mappings.yml
  AWSRegion2AMI: { linuxamd64: !Ref ImageId, linuxarm64: !Ref ImageId, windows: !Ref ImageId }

Resources:
  Vpc:
    Type: AWS::EC2::VPC
    Condition: CreateVpcResources
    Properties:
      CidrBlock: 10.0.0.0/16
      InstanceTenancy: default
      Tags:
        - Key: Name
          Value: !Ref 'AWS::StackName'

  Gateway:
    Type: AWS::EC2::InternetGateway
    Condition: CreateVpcResources
    Properties:
      Tags:
        - Key: Name
          Value: !Ref 'AWS::StackName'

  GatewayAttachment:
    Type: AWS::EC2::VPCGatewayAttachment
    Condition: CreateVpcResources
    Properties:
      InternetGatewayId: !Ref Gateway
      VpcId: !Ref Vpc

  Subnet0:
    Type: AWS::EC2::Subnet
    Condition: CreateVpcResources
    DependsOn:
      - GatewayAttachment
    Properties:
      AvailabilityZone:
        !If
          - "UseSpecifiedAvailabilityZones"
          - !Select [ 0, !Ref AvailabilityZones ]
          - !Select [ 0, !GetAZs '' ]
      CidrBlock: 10.0.1.0/24
      VpcId: !Ref Vpc
      Tags:
        - Key: Name
          Value: !Ref 'AWS::StackName'

  Subnet1:
    Type: AWS::EC2::Subnet
    Condition: CreateVpcResources
    DependsOn:
      - GatewayAttachment
    Properties:
      AvailabilityZone:
        !If
          - "UseSpecifiedAvailabilityZones"
          - !Select [ 1, !Ref AvailabilityZones ]
          - !Select [ 1, !GetAZs '' ]
      CidrBlock: 10.0.2.0/24
      VpcId: !Ref Vpc
      Tags:
        - Key: Name
          Value: !Ref 'AWS::StackName'

  Routes:
    Type: AWS::EC2::RouteTable
    Condition: CreateVpcResources
    Properties:
      VpcId: !Ref Vpc
      Tags:
        - Key: Name
          Value: !Ref 'AWS::StackName'

  RouteDefault:
    Type: AWS::EC2::Route
    Condition: CreateVpcResources
    DependsOn:
      - GatewayAttachment
    Properties:
      DestinationCidrBlock: 0.0.0.0/0
      GatewayId: !Ref Gateway
      RouteTableId: !Ref Routes

  Subnet0Routes:
    Type: AWS::EC2::SubnetRouteTableAssociation
    Condition: CreateVpcResources
    Properties:
      SubnetId: !Ref Subnet0
      RouteTableId: !Ref Routes

  Subnet1Routes:
    Type: AWS::EC2::SubnetRouteTableAssociation
    Condition: CreateVpcResources
    Properties:
      SubnetId: !Ref Subnet1
      RouteTableId: !Ref Routes

  # A resource that depends on the leaf nodes of the VPC configuration so that
  # a strict ordering can be established on teardown.
  VpcComplete:
    Type: AWS::CloudFormation::WaitConditionHandle
    Metadata:
      VpcResources: !If
        - CreateVpcResources
        - [ !Ref RouteDefault, !Ref Subnet0Routes, !Ref Subnet1Routes ]
        - !Ref AWS::NoValue

  BuildkiteAgentTokenParameter:
    Type: AWS::SSM::Parameter
    Condition: CreateAgentTokenParameter
    Properties:
      Name: !Sub "/${AWS::StackName}/buildkite/agent-token"
      Type: String
      Value: !Ref BuildkiteAgentToken

  # Allow ec2 instances to assume a role and be granted the IAMPolicies
  IAMInstanceProfile:
    Type: AWS::IAM::InstanceProfile
    Properties:
      Path: /
      Roles: [ !Ref IAMRole ]

  IAMRole:
    Type: AWS::IAM::Role
    Properties:
      RoleName: !If [ SetInstanceRoleName, !Ref InstanceRoleName, !Sub "${AWS::StackName}-Role" ]
      PermissionsBoundary: !If [ SetInstanceRolePermissionsBoundaryARN, !Ref InstanceRolePermissionsBoundaryARN, !Ref "AWS::NoValue" ]
      ManagedPolicyArns: !If
          - HasManagedPolicies
          # Support multiple policies to attach by merging the values together and splitting on ','
          - !Split
            - ','
            # Join will skip over AWS::NoValue values
            - !Join
             - ','
             - - !If
                 - UseECR
                 - !FindInMap [ ECRManagedPolicy, !Ref ECRAccessPolicy, 'Policy' ]
                 - !Ref 'AWS::NoValue'
               # This may support multiple values of its own (separated by commas)
               - !If
                 - UseManagedPolicyARN
                 - !Join [ ',', !Ref ManagedPolicyARN ]
                 - !Ref 'AWS::NoValue'
          - !Ref 'AWS::NoValue'
      Policies:
        - !If
          - UseCustomerManagedKeyForParameterStore
          - PolicyName: DecryptAgentToken
            PolicyDocument:
              Version: '2012-10-17'
              Statement:
                - Effect: Allow
                  Action:
                    - kms:Decrypt
                  Resource: !Sub arn:aws:kms:${AWS::Region}:${AWS::AccountId}:key/${BuildkiteAgentTokenParameterStoreKMSKey}
          - !Ref 'AWS::NoValue'
        - PolicyName: ReadAgentToken
          PolicyDocument:
            Version: '2012-10-17'
            Statement:
              - Effect: Allow
                Action: ssm:GetParameter
                Resource:
                  !Sub
                    - arn:aws:ssm:${AWS::Region}:${AWS::AccountId}:parameter${ParameterPath}
                    - ParameterPath: !If [ UseCustomerManagedParameterPath, !Ref BuildkiteAgentTokenParameterStorePath, !Ref BuildkiteAgentTokenParameter ]
      AssumeRolePolicyDocument:
        Statement:
          - Effect: Allow
            Principal:
              Service: [ autoscaling.amazonaws.com, ec2.amazonaws.com ]
            Action: sts:AssumeRole
      Path: /

  IAMPolicies:
    Type: AWS::IAM::Policy
    Properties:
      PolicyName: InstancePolicy
      PolicyDocument:
        Statement:
          - !If
            - HasSecretsBucket
            - Sid: SecretsBucket
              Effect: Allow
              Action:
                - s3:Get*
                - s3:List*
              Resource:
                - !Sub
                  - "arn:aws:s3:::${Bucket}/*"
                  - Bucket: !If [ CreateSecretsBucket, !Ref ManagedSecretsBucket, !Ref SecretsBucket ]
                - !Sub
                  - "arn:aws:s3:::${Bucket}"
                  - Bucket: !If [ CreateSecretsBucket, !Ref ManagedSecretsBucket, !Ref SecretsBucket ]
            - !Ref AWS::NoValue
          - !If
            - UseArtifactsBucket
            - Sid: ArtifactsBucket
              Effect: Allow
              Action:
                - s3:GetObject
                - s3:GetObjectAcl
                - s3:GetObjectVersion
                - s3:GetObjectVersionAcl
                - s3:ListBucket
                - s3:PutObject
                - s3:PutObjectAcl
                - s3:PutObjectVersionAcl
              Resource:
                - !Sub "arn:aws:s3:::${ArtifactsBucket}/*"
                - !Sub "arn:aws:s3:::${ArtifactsBucket}"
            - !Ref AWS::NoValue
          - Effect: Allow
            Action:
              - cloudwatch:PutMetricData
              - cloudformation:DescribeStackResource
              - ec2:DescribeTags
            Resource: "*"
          - Sid: TerminateInstance
            Effect: Allow
            Action:
              - autoscaling:DescribeAutoScalingInstances
              - autoscaling:SetInstanceHealth
              - autoscaling:TerminateInstanceInAutoScalingGroup
            Resource: !Sub arn:${AWS::Partition}:autoscaling:${AWS::Region}:${AWS::AccountId}:autoScalingGroup:*:autoScalingGroupName/${AWS::StackName}-AgentAutoScaleGroup-*
          - Sid: Logging
            Effect: Allow
            Action:
              - logs:CreateLogGroup
              - logs:CreateLogStream
              - logs:PutLogEvents
              - logs:DescribeLogStreams
            Resource: "*"
          - Sid: Ssm
            Effect: Allow
            Action:
              - ssm:DescribeInstanceProperties
              - ssm:ListAssociations
              - ssm:PutInventory
              - ssm:UpdateInstanceInformation
              - ssmmessages:CreateControlChannel
              - ssmmessages:CreateDataChannel
              - ssmmessages:OpenControlChannel
              - ssmmessages:OpenDataChannel
              - ec2messages:AcknowledgeMessage
              - ec2messages:DeleteMessage
              - ec2messages:FailMessage
              - ec2messages:GetEndpoint
              - ec2messages:GetMessages
              - ec2messages:SendReply
            Resource: "*"
      Roles:
        - !Ref IAMRole

  ManagedSecretsLoggingBucket:
    Type: AWS::S3::Bucket
    Condition: CreateSecretsBucket
    DeletionPolicy: Retain
    Properties:
      AccessControl: LogDeliveryWrite
      Tags:
        - !If
          - UseCostAllocationTags
          - Key: !Ref CostAllocationTagName
            Value: !Ref CostAllocationTagValue
          - !Ref "AWS::NoValue"

  ManagedSecretsBucket:
    Type: AWS::S3::Bucket
    Condition: CreateSecretsBucket
    DeletionPolicy: Retain
    Properties:
      LoggingConfiguration:
        DestinationBucketName: !Ref ManagedSecretsLoggingBucket
      VersioningConfiguration:
        Status: Enabled
      Tags:
        - !If
          - UseCostAllocationTags
          - Key: !Ref CostAllocationTagName
            Value: !Ref CostAllocationTagValue
          - !Ref "AWS::NoValue"

  ImageIdParameterStack:
    Type: AWS::CloudFormation::Stack
    Condition: HasImageIdParameter
    Properties:
      TemplateURL: https://s3.amazonaws.com/buildkite-aws-stack/ssm-ami/releases/0.1.0.yml
      Parameters:
        AmiParameterPath: !Ref ImageIdParameter

  AgentLaunchTemplate:
    Type: "AWS::EC2::LaunchTemplate"
    Properties:
      LaunchTemplateData:
          NetworkInterfaces:
            - DeviceIndex: 0
              AssociatePublicIpAddress: { Ref: AssociatePublicIpAddress }
              Groups: !Split [ ",", !If [ "CreateSecurityGroup", !Ref SecurityGroup, !Ref SecurityGroupId ] ]
          KeyName: !If [ "HasKeyName", !Ref KeyName, !Ref 'AWS::NoValue' ]
          IamInstanceProfile:
            Arn: !GetAtt "IAMInstanceProfile.Arn"
          InstanceType: !Select [ "0", !Split [ ",", !Join [ ",", [ !Ref InstanceType, "", "", "" ] ] ] ]
          MetadataOptions:
            HttpTokens: !Ref IMDSv2Tokens
            # Allow containers using a Docker network on the host to receive IDMSv2 responses
            HttpPutResponseHopLimit: 2
          ImageId: !If
            - HasImageId
            - !Ref ImageId
            - !If
              - HasImageIdParameter
              - !GetAtt ImageIdParameterStack.Outputs.ImageId
              - !If
                - UseWindowsAgents
                - !FindInMap
                  - AWSRegion2AMI
                  - !Ref 'AWS::Region'
                  - 'windows'
                - !If
                  - UsingArmInstances
                  - !FindInMap
                    - AWSRegion2AMI
                    - !Ref 'AWS::Region'
                    - 'linuxarm64'
                  - !FindInMap
                    - AWSRegion2AMI
                    - !Ref 'AWS::Region'
                    - 'linuxamd64'
          BlockDeviceMappings:
            - DeviceName: !If [ UseDefaultRootVolumeName, !If [ UseWindowsAgents, /dev/sda1, /dev/xvda ], !Ref RootVolumeName ]
              Ebs: { VolumeSize: !Ref RootVolumeSize, VolumeType: !Ref RootVolumeType }
          TagSpecifications:
            - ResourceType: instance
              Tags:
                - Key: Role
                  Value: buildkite-agent
                - Key: Name
                  Value: buildkite-agent
                - Key: BuildkiteAgentRelease
                  Value: !Ref BuildkiteAgentRelease
                - Key: BuildkiteQueue
                  Value: !Ref BuildkiteQueue
                - !If
                  - UseCostAllocationTags
                  - Key: !Ref CostAllocationTagName
                    Value: !Ref CostAllocationTagValue
                  - !Ref "AWS::NoValue"
          UserData:
            Fn::Base64: !If
              - UseWindowsAgents
              - !Sub
                - |
                  <powershell>
                  $Env:DOCKER_USERNS_REMAP="${EnableDockerUserNamespaceRemap}"
                  $Env:DOCKER_EXPERIMENTAL="${EnableDockerExperimental}"
                  powershell -file C:\buildkite-agent\bin\bk-configure-docker.ps1 >> C:\buildkite-agent\elastic-stack.log

                  $Env:BUILDKITE_STACK_NAME="${AWS::StackName}"
                  $Env:BUILDKITE_STACK_VERSION="%v"
                  $Env:BUILDKITE_SCALE_IN_IDLE_PERIOD="${ScaleInIdlePeriod}"
                  $Env:BUILDKITE_SECRETS_BUCKET="${LocalSecretsBucket}"
                  $Env:BUILDKITE_AGENT_TOKEN_PATH="${AgentTokenPath}"
                  $Env:BUILDKITE_AGENTS_PER_INSTANCE="${AgentsPerInstance}"
                  $Env:BUILDKITE_AGENT_TAGS="${BuildkiteAgentTags}"
                  $Env:BUILDKITE_AGENT_TIMESTAMP_LINES="${BuildkiteAgentTimestampLines}"
                  $Env:BUILDKITE_AGENT_EXPERIMENTS="${BuildkiteAgentExperiments}"
                  $Env:BUILDKITE_AGENT_RELEASE="${BuildkiteAgentRelease}"
                  $Env:BUILDKITE_QUEUE="${BuildkiteQueue}"
                  $Env:BUILDKITE_AGENT_ENABLE_GIT_MIRRORS_EXPERIMENT="${EnableAgentGitMirrorsExperiment}"
                  $Env:BUILDKITE_ELASTIC_BOOTSTRAP_SCRIPT="${BootstrapScriptUrl}"
                  $Env:BUILDKITE_AUTHORIZED_USERS_URL="${AuthorizedUsersUrl}"
                  $Env:BUILDKITE_ECR_POLICY="${ECRAccessPolicy}"
                  $Env:BUILDKITE_TERMINATE_INSTANCE_AFTER_JOB="${BuildkiteTerminateInstanceAfterJob}"
                  $Env:BUILDKITE_ADDITIONAL_SUDO_PERMISSIONS="${BuildkiteAdditionalSudoPermissions}"
                  $Env:BUILDKITE_WINDOWS_ADMINISTRATOR="${BuildkiteWindowsAdministrator}"
                  $Env:AWS_DEFAULT_REGION="${AWS::Region}"
                  $Env:SECRETS_PLUGIN_ENABLED="${EnableSecretsPlugin}"
                  $Env:ECR_PLUGIN_ENABLED="${EnableECRPlugin}"
                  $Env:DOCKER_LOGIN_PLUGIN_ENABLED="${EnableDockerLoginPlugin}"
                  $Env:AWS_REGION="${AWS::Region}"
                  powershell -file C:\buildkite-agent\bin\bk-install-elastic-stack.ps1 >> C:\buildkite-agent\elastic-stack.log
                  </powershell>
                - {
                    LocalSecretsBucket: !If [ CreateSecretsBucket, !Ref ManagedSecretsBucket, !Ref SecretsBucket ],
                    AgentTokenPath: !If [ UseCustomerManagedParameterPath, !Ref BuildkiteAgentTokenParameterStorePath, !Ref BuildkiteAgentTokenParameter ],
                  }
              - !Sub
                - |
                  Content-Type: multipart/mixed; boundary="==BOUNDARY=="
                  MIME-Version: 1.0
                  --==BOUNDARY==
                  Content-Type: text/cloud-boothook; charset="us-ascii"
                  BUILDKITE_ENABLE_INSTANCE_STORAGE="${EnableInstanceStorage}" \
                    /usr/local/bin/bk-mount-instance-storage.sh
                  --==BOUNDARY==
                  Content-Type: text/cloud-boothook; charset="us-ascii"
                  DOCKER_USERNS_REMAP=${EnableDockerUserNamespaceRemap} \
                  DOCKER_EXPERIMENTAL=${EnableDockerExperimental} \
                  BUILDKITE_ENABLE_INSTANCE_STORAGE="${EnableInstanceStorage}" \
                    /usr/local/bin/bk-configure-docker.sh
                  --==BOUNDARY==
                  Content-Type: text/x-shellscript; charset="us-ascii"
                  #!/bin/bash -v
                  BUILDKITE_STACK_NAME="${AWS::StackName}" \
                  BUILDKITE_STACK_VERSION="%v" \
                  BUILDKITE_SCALE_IN_IDLE_PERIOD="${ScaleInIdlePeriod}" \
                  BUILDKITE_SECRETS_BUCKET="${LocalSecretsBucket}" \
                  BUILDKITE_AGENT_TOKEN_PATH="${AgentTokenPath}" \
                  BUILDKITE_AGENTS_PER_INSTANCE="${AgentsPerInstance}" \
                  BUILDKITE_AGENT_TAGS="${BuildkiteAgentTags}" \
                  BUILDKITE_AGENT_TIMESTAMP_LINES="${BuildkiteAgentTimestampLines}" \
                  BUILDKITE_AGENT_EXPERIMENTS="${BuildkiteAgentExperiments}" \
                  BUILDKITE_AGENT_RELEASE="${BuildkiteAgentRelease}" \
                  BUILDKITE_QUEUE="${BuildkiteQueue}" \
                  BUILDKITE_AGENT_ENABLE_GIT_MIRRORS_EXPERIMENT="${EnableAgentGitMirrorsExperiment}" \
                  BUILDKITE_ELASTIC_BOOTSTRAP_SCRIPT="${BootstrapScriptUrl}" \
                  BUILDKITE_ENABLE_INSTANCE_STORAGE="${EnableInstanceStorage}" \
                  BUILDKITE_AUTHORIZED_USERS_URL="${AuthorizedUsersUrl}" \
                  BUILDKITE_ECR_POLICY="${ECRAccessPolicy}" \
                  BUILDKITE_TERMINATE_INSTANCE_AFTER_JOB="${BuildkiteTerminateInstanceAfterJob}" \
                  BUILDKITE_ADDITIONAL_SUDO_PERMISSIONS="${BuildkiteAdditionalSudoPermissions}" \
                  AWS_DEFAULT_REGION="${AWS::Region}" \
                  SECRETS_PLUGIN_ENABLED="${EnableSecretsPlugin}" \
                  ECR_PLUGIN_ENABLED="${EnableECRPlugin}" \
                  DOCKER_LOGIN_PLUGIN_ENABLED="${EnableDockerLoginPlugin}" \
                  DOCKER_EXPERIMENTAL="${EnableDockerExperimental}" \
                  AWS_REGION="${AWS::Region}" \
                    /usr/local/bin/bk-install-elastic-stack.sh
                  --==BOUNDARY==--
                - {
                    LocalSecretsBucket: !If [ CreateSecretsBucket, !Ref ManagedSecretsBucket, !Ref SecretsBucket ],
                    AgentTokenPath: !If [ UseCustomerManagedParameterPath, !Ref BuildkiteAgentTokenParameterStorePath, !Ref BuildkiteAgentTokenParameter ],
                  }

  AgentAutoScaleGroup:
    Type: AWS::AutoScaling::AutoScalingGroup
    DependsOn:
      - IAMPolicies
      - VpcComplete
    Properties:
      VPCZoneIdentifier: !If [ "CreateVpcResources", [ !Ref Subnet0, !Ref Subnet1 ], !Ref Subnets ]
      MixedInstancesPolicy:
        InstancesDistribution:
          OnDemandPercentageAboveBaseCapacity: !If [ SpotPriceSet, 0, !Ref OnDemandPercentage ]
          SpotAllocationStrategy: capacity-optimized
          SpotMaxPrice: !If [SpotPriceSet, !Ref SpotPrice, !Ref "AWS::NoValue"]
        LaunchTemplate:
          LaunchTemplateSpecification:
            LaunchTemplateId: !Ref AgentLaunchTemplate
            Version: !GetAtt "AgentLaunchTemplate.LatestVersionNumber"
          Overrides:
          - InstanceType: !Select [ "0", !Split [ ",", !Join [ ",", [ !Ref InstanceType, "", "", "" ] ] ] ]
          - !If
            - UseInstanceType2
            - InstanceType: !Select [ "1", !Split [ ",", !Join [ ",", [ !Ref InstanceType, "", "", "" ] ] ] ]
            - !Ref "AWS::NoValue"
          - !If
            - UseInstanceType3
            - InstanceType: !Select [ "2", !Split [ ",", !Join [ ",", [ !Ref InstanceType, "", "", "" ] ] ] ]
            - !Ref "AWS::NoValue"
          - !If
            - UseInstanceType4
            - InstanceType: !Select [ "3", !Split [ ",", !Join [ ",", [ !Ref InstanceType, "", "", "" ] ] ] ]
            - !Ref "AWS::NoValue"
      MinSize: !Ref MinSize
      MaxSize: !Ref MaxSize
      Cooldown: 60
      MetricsCollection:
        - Granularity: 1Minute
          Metrics:
            - GroupMinSize
            - GroupMaxSize
            - GroupInServiceInstances
            - GroupTerminatingInstances
            - GroupPendingInstances
      TerminationPolicies:
        - OldestLaunchConfiguration
        - ClosestToNextInstanceHour
<<<<<<< HEAD
=======
      MaxInstanceLifetime: !If [UseMaxInstanceLifetime, !Ref MaxInstanceLifetime, !Ref "AWS::NoValue"]
      NewInstancesProtectedFromScaleIn: true

>>>>>>> d06ab5eb
    CreationPolicy:
      ResourceSignal:
        Timeout: !If [ UseDefaultInstanceCreationTimeout, !If [ UseWindowsAgents, PT10M, PT5M ], !Ref InstanceCreationTimeout ]
        Count: !Ref MinSize
    UpdatePolicy:
      AutoScalingReplacingUpdate:
        WillReplace: true

  SecurityGroup:
    Type: AWS::EC2::SecurityGroup
    Condition: CreateSecurityGroup
    Properties:
      GroupDescription: Enable access to agents
      VpcId: !If [ "CreateVpcResources",  !Ref Vpc, !Ref VpcId ]
      Tags:
      - Key: Name
        Value: !Ref 'AWS::StackName'

  SecurityGroupSshIngress:
    Condition: EnableSshIngress
    Type: AWS::EC2::SecurityGroupIngress
    Properties:
      GroupId: !GetAtt SecurityGroup.GroupId
      IpProtocol: tcp
      FromPort: 22
      ToPort: 22
      CidrIp: 0.0.0.0/0

  Autoscaling:
    Type: AWS::Serverless::Application
    Condition: HasVariableSize
    Properties:
      Location:
        ApplicationId: arn:aws:serverlessrepo:us-east-1:172840064832:applications/buildkite-agent-scaler
        SemanticVersion: '1.2.0'
      Parameters:
        BuildkiteAgentTokenParameter: !If [ UseCustomerManagedParameterPath, !Ref BuildkiteAgentTokenParameterStorePath, !Ref BuildkiteAgentTokenParameter ]
        BuildkiteAgentTokenParameterStoreKMSKey: !If [ UseCustomerManagedKeyForParameterStore, !Ref BuildkiteAgentTokenParameterStoreKMSKey, "" ]
        BuildkiteQueue: !Ref BuildkiteQueue
        AgentsPerInstance: !Ref AgentsPerInstance
        MinSize: !Ref MinSize
        MaxSize: !Ref MaxSize
        AgentAutoScaleGroup: !Ref AgentAutoScaleGroup
        ScaleOutFactor: !Ref ScaleOutFactor
        ScaleOutForWaitingJobs: !Ref ScaleOutForWaitingJobs
        DisableScaleIn: "false"

  EventBridgeRuleRole:
    Type: AWS::IAM::Role
    Properties:
      AssumeRolePolicyDocument:
        Statement:
          - Effect: Allow
            Principal:
              Service: events.amazonaws.com
            Action: sts:AssumeRole
      Policies:
        - PolicyName: StartSsmAutomation
          PolicyDocument:
            Version: '2012-10-17'
            Statement:
              - Effect: Allow
                Action: ssm:StartAutomationExecution
                Resource:
                  - !Sub arn:${AWS::Partition}:ssm:${AWS::Region}:${AWS::AccountId}:automation-definition/${BootHookAutomation}:$DEFAULT
                  - !Sub arn:${AWS::Partition}:ssm:${AWS::Region}:${AWS::AccountId}:automation-definition/${ShutdownHookAutomation}:$DEFAULT
                  - !Sub arn:${AWS::Partition}:ssm:${AWS::Region}:${AWS::AccountId}:automation-definition/${SpotInteruptionAutomation}:$DEFAULT
              - Effect: Allow
                Action: iam:PassRole
                Resource: !GetAtt AutomationRole.Arn

  AutomationRole:
    Type: AWS::IAM::Role
    Properties:
      AssumeRolePolicyDocument:
        Statement:
          - Effect: Allow
            Principal:
              Service: ssm.amazonaws.com
            Action: sts:AssumeRole
      Policies:
        - PolicyName: RunInstanceShellScripts
          PolicyDocument:
            Version: '2012-10-17'
            Statement:
              - Effect: Allow
                Action: ssm:DescribeInstanceInformation
                Resource: "*"
              - Effect: Allow
                Action: ssm:SendCommand
                Resource:
                  - !Sub arn:${AWS::Partition}:ssm:${AWS::Region}::document/AWS-RunShellScript
                  - !Sub arn:${AWS::Partition}:ssm:${AWS::Region}::document/AWS-RunPowerShellScript
              - Effect: Allow
                Action: ssm:SendCommand
                Resource: !Sub arn:${AWS::Partition}:ec2:${AWS::Region}:${AWS::AccountId}:instance/*
              - Effect: Allow
                Action:
                  - ssm:ListCommands
                  - ssm:ListCommandInvocations
                Resource: "*"
        - PolicyName: CompleteLifecycleActions
          PolicyDocument:
            Version: '2012-10-17'
            Statement:
              - Effect: Allow
                Action: autoscaling:CompleteLifecycleAction
                Resource: !Sub arn:${AWS::Partition}:autoscaling:${AWS::Region}:${AWS::AccountId}:autoScalingGroup:*:autoScalingGroupName/${AWS::StackName}-AgentAutoScaleGroup-*

  BootHook:
    Type: AWS::AutoScaling::LifecycleHook
    Properties:
      AutoScalingGroupName: !Ref AgentAutoScaleGroup
      LifecycleHookName: BootHook
      LifecycleTransition: autoscaling:EC2_INSTANCE_LAUNCHING
      # We give instances five minutes to respond to this hook else we abandon
      # them
      HeartbeatTimeout: !If [ UseLinuxAgents, 300, 600 ]

  BootHookRule:
    Type: AWS::Events::Rule
    Properties:
      Description: !Sub Run the boot time AWS SSM Automation for ${BootHook}
      EventPattern:
        source:
          - aws.autoscaling
        detail-type:
          - "EC2 Instance-launch Lifecycle Action"
        detail:
          AutoScalingGroupName: [ !Ref AgentAutoScaleGroup ]
          LifecycleHookName: [ !Ref BootHook ]
      Targets:
        - Arn: !Sub arn:${AWS::Partition}:ssm:${AWS::Region}:${AWS::AccountId}:automation-definition/${BootHookAutomation}:$DEFAULT
          RoleArn: !GetAtt EventBridgeRuleRole.Arn
          Id: TargetSsmAutomation
          InputTransformer:
            InputPathsMap:
              instanceid: "$.detail.EC2InstanceId"
            InputTemplate: "{\"InstanceId\":[<instanceid>]}"

  BootHookAutomation:
    Type: AWS::SSM::Document
    Properties:
      DocumentType: Automation
      Content:
        schemaVersion: "0.3"
        assumeRole: !GetAtt AutomationRole.Arn
        description: Start the buildkite-agent and complete the launch lifecycle action
        parameters:
          InstanceId:
            type: String
          AutoScalingGroupName:
            type: String
            default: !Ref AgentAutoScaleGroup
          LifecycleHook:
            type: String
            default: !Ref BootHook
        mainSteps:
          - !If
            - UseLinuxAgents
            - name: RunCommand
              action: aws:runCommand
              inputs:
                DocumentName: AWS-RunShellScript
                InstanceIds:
                  - "{{ InstanceId }}"
                Parameters:
                  executionTimeout: "300"
                  commands:
                    - systemctl start buildkite-agent
            - name: RunCommand
              action: aws:runCommand
              inputs:
                DocumentName: AWS-RunPowerShellScript
                InstanceIds:
                  - "{{ InstanceId }}"
                Parameters:
                  executionTimeout: "600"
                  commands:
                    - nssm start buildkite-agent
          - name: CompleteLifecycleAction
            action: aws:executeAwsApi
            inputs:
              Service: autoscaling
              Api: CompleteLifecycleAction
              AutoScalingGroupName: "{{ AutoScalingGroupName }}"
              InstanceId: "{{ InstanceId }}"
              LifecycleActionResult: "CONTINUE"
              LifecycleHookName: "{{ LifecycleHook }}"

  ShutdownHook:
    Type: AWS::AutoScaling::LifecycleHook
    Properties:
      AutoScalingGroupName: !Ref AgentAutoScaleGroup
      LifecycleHookName: ShutdownHook
      LifecycleTransition: autoscaling:EC2_INSTANCE_TERMINATING
      # We give instances one hour to respond to this hook else we continue
      HeartbeatTimeout: 3600
      DefaultResult: CONTINUE

  ShutdownHookRule:
    Type: AWS::Events::Rule
    Properties:
      Description: !Sub Run the shutdown time AWS SSM Automation for ${ShutdownHook}
      EventPattern:
        source:
          - aws.autoscaling
        detail-type:
          - "EC2 Instance-terminate Lifecycle Action"
        detail:
          AutoScalingGroupName: [ !Ref AgentAutoScaleGroup ]
          LifecycleHookName: [ !Ref ShutdownHook ]
      Targets:
        - Arn: !Sub arn:${AWS::Partition}:ssm:${AWS::Region}:${AWS::AccountId}:automation-definition/${ShutdownHookAutomation}:$DEFAULT
          RoleArn: !GetAtt EventBridgeRuleRole.Arn
          Id: TargetSsmAutomation
          InputTransformer:
            InputPathsMap:
              instanceid: "$.detail.EC2InstanceId"
            InputTemplate: "{\"InstanceId\":[<instanceid>]}"

  ShutdownHookAutomation:
    Type: AWS::SSM::Document
    Properties:
      DocumentType: Automation
      Content:
        schemaVersion: "0.3"
        assumeRole: !GetAtt AutomationRole.Arn
        description: Stop the buildkite-agent, wait for it to exit, complete the launch lifecycle action
        parameters:
          InstanceId:
            type: String
          AutoScalingGroupName:
            type: String
            default: !Ref AgentAutoScaleGroup
          LifecycleHook:
            type: String
            default: !Ref ShutdownHook
        mainSteps:
          - !If
            - UseLinuxAgents
            - name: RunCommand
              action: aws:runCommand
              inputs:
                DocumentName: AWS-RunShellScript
                InstanceIds:
                  - "{{ InstanceId }}"
                Parameters:
                  executionTimeout: "3600"
                  commands:
                    - systemctl stop buildkite-agent
            - name: RunCommand
              action: aws:runCommand
              inputs:
                DocumentName: AWS-RunPowerShellScript
                InstanceIds:
                  - "{{ InstanceId }}"
                Parameters:
                  executionTimeout: "3600"
                  commands:
                    - nssm stop buildkite-agent
          - name: CompleteLifecycleAction
            action: aws:executeAwsApi
            inputs:
              Service: autoscaling
              Api: CompleteLifecycleAction
              AutoScalingGroupName: "{{ AutoScalingGroupName }}"
              InstanceId: "{{ InstanceId }}"
              LifecycleActionResult: "CONTINUE"
              LifecycleHookName: "{{ LifecycleHook }}"

  # https://docs.aws.amazon.com/AWSEC2/latest/UserGuide/spot-interruptions.html#spot-instance-termination-notices
  SpotInterruptionRule:
    Type: AWS::Events::Rule
    Properties:
      Description: !Sub Run the spot interruption AWS SSM Automation for ${AgentAutoScaleGroup}
      EventPattern:
        source:
          - aws.ec2
        detail-type:
          - EC2 Spot Instance Interruption Warning
      Targets:
        - Arn: !Sub arn:${AWS::Partition}:ssm:${AWS::Region}:${AWS::AccountId}:automation-definition/${SpotInteruptionAutomation}:$DEFAULT
          RoleArn: !GetAtt EventBridgeRuleRole.Arn
          Id: TargetSsmAutomation
          InputTransformer:
            InputPathsMap:
              instanceid: "$.detail.instance-id"
            InputTemplate: "{\"InstanceId\":[<instanceid>]}"

  SpotInteruptionAutomation:
    Type: AWS::SSM::Document
    Properties:
      DocumentType: Automation
      Content:
        schemaVersion: "0.3"
        assumeRole: !GetAtt AutomationRole.Arn
        description: Terminate the instance in the Auto Scaling group, making it go through the shutdown hook.
        parameters:
          InstanceId:
            type: String
          AutoScalingGroupName:
            type: String
            default: !Ref AgentAutoScaleGroup
        mainSteps:
          - name: TerminateInstanceInAutoScalingGroup
            action: aws:executeAwsApi
            inputs:
              Service: autoscaling
              Api: TerminateInstanceInAutoScalingGroup
              InstanceId: "{{ InstanceId }}"
              ShouldDecrementDesiredCapacity: false<|MERGE_RESOLUTION|>--- conflicted
+++ resolved
@@ -1081,12 +1081,7 @@
       TerminationPolicies:
         - OldestLaunchConfiguration
         - ClosestToNextInstanceHour
-<<<<<<< HEAD
-=======
       MaxInstanceLifetime: !If [UseMaxInstanceLifetime, !Ref MaxInstanceLifetime, !Ref "AWS::NoValue"]
-      NewInstancesProtectedFromScaleIn: true
-
->>>>>>> d06ab5eb
     CreationPolicy:
       ResourceSignal:
         Timeout: !If [ UseDefaultInstanceCreationTimeout, !If [ UseWindowsAgents, PT10M, PT5M ], !Ref InstanceCreationTimeout ]
