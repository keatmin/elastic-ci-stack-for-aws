--- conflicted
+++ resolved
@@ -656,10 +656,7 @@
     Type: AWS::IAM::Role
     Properties:
       RoleName: !If [ SetInstanceRoleName, !Ref InstanceRoleName, !Sub "${AWS::StackName}-Role" ]
-<<<<<<< HEAD
       PermissionsBoundary: !If [ SetInstanceRolePermissionsBoundaryARN, !Ref InstanceRolePermissionsBoundaryARN, !Ref "AWS::NoValue" ]
-=======
->>>>>>> 5ba33e87
       ManagedPolicyArns: !If
           - HasManagedPolicies
           # Support multiple policies to attach by merging the values together and splitting on ','
@@ -1023,10 +1020,7 @@
   AsgProcessSuspenderRole:
     Type: AWS::IAM::Role
     Properties:
-<<<<<<< HEAD
       PermissionsBoundary: !If [ SetInstanceRolePermissionsBoundaryARN, !Ref InstanceRolePermissionsBoundaryARN, !Ref "AWS::NoValue" ]
-=======
->>>>>>> 5ba33e87
       AssumeRolePolicyDocument:
         Version: 2012-10-17
         Statement:
@@ -1103,10 +1097,7 @@
     Type: AWS::IAM::Role
     Condition: HasVariableSize
     Properties:
-<<<<<<< HEAD
       PermissionsBoundary: !If [ SetInstanceRolePermissionsBoundaryARN, !Ref InstanceRolePermissionsBoundaryARN, !Ref "AWS::NoValue" ]
-=======
->>>>>>> 5ba33e87
       Path: "/"
       AssumeRolePolicyDocument:
         Version: '2012-10-17'
