--- conflicted
+++ resolved
@@ -38,14 +38,9 @@
         Parameters:
         - MinSize
         - MaxSize
-<<<<<<< HEAD
         - ScaleUpAdjustment
         - ScaleDownAdjustment
         - AutoscaleStrategy
-=======
-        - ScaleInAdjustment
-        - ScaleOutAdjustment
->>>>>>> 06bd1928
 
 Parameters:
   KeyName:
@@ -132,11 +127,7 @@
     Default: 5
 
   ScaleDownAdjustment:
-<<<<<<< HEAD
-    Description: The number of agents to adjust by on each scale down event (ScheduledJobsCount == 0 for 20 minutes)
-=======
     Description: The number of agents to remove on each scale down event (BusyAgentCount == 0 for the last 6 minutes, every 2 minutes)
->>>>>>> 06bd1928
     Type: Number
     Default: -1
 
